﻿<?xml version="1.0" encoding="utf-8"?>
<Project ToolsVersion="15.0" xmlns="http://schemas.microsoft.com/developer/msbuild/2003">
  <Import Project="$(MSBuildExtensionsPath)\$(MSBuildToolsVersion)\Microsoft.Common.props" Condition="Exists('$(MSBuildExtensionsPath)\$(MSBuildToolsVersion)\Microsoft.Common.props')" />
  <PropertyGroup>
    <Configuration Condition=" '$(Configuration)' == '' ">Debug</Configuration>
    <Platform Condition=" '$(Platform)' == '' ">AnyCPU</Platform>
    <ProjectGuid>{AC4E7E8B-F83A-481C-A8B0-8FA4E8AE59AB}</ProjectGuid>
    <OutputType>Library</OutputType>
    <AppDesignerFolder>Properties</AppDesignerFolder>
    <RootNamespace>TGServiceInterface</RootNamespace>
    <AssemblyName>TGServiceInterface</AssemblyName>
    <TargetFrameworkVersion>v4.5.2</TargetFrameworkVersion>
    <FileAlignment>512</FileAlignment>
  </PropertyGroup>
  <PropertyGroup>
    <ApplicationIcon>tgs.ico</ApplicationIcon>
  </PropertyGroup>
  <PropertyGroup Condition="'$(Configuration)|$(Platform)' == 'Debug|AnyCPU'">
    <DebugSymbols>true</DebugSymbols>
    <OutputPath>bin\Debug\</OutputPath>
    <DefineConstants>DEBUG;TRACE</DefineConstants>
    <DebugType>full</DebugType>
    <PlatformTarget>AnyCPU</PlatformTarget>
    <ErrorReport>prompt</ErrorReport>
    <CodeAnalysisRuleSet>MinimumRecommendedRules.ruleset</CodeAnalysisRuleSet>
  </PropertyGroup>
  <PropertyGroup Condition="'$(Configuration)|$(Platform)' == 'Release|AnyCPU'">
    <OutputPath>bin\Release\</OutputPath>
    <DefineConstants>TRACE</DefineConstants>
    <DocumentationFile>bin\x86\Release\TGServiceInterface.xml</DocumentationFile>
    <Optimize>true</Optimize>
    <TreatWarningsAsErrors>true</TreatWarningsAsErrors>
    <DebugType>pdbonly</DebugType>
    <PlatformTarget>AnyCPU</PlatformTarget>
    <ErrorReport>prompt</ErrorReport>
    <CodeAnalysisRuleSet>MinimumRecommendedRules.ruleset</CodeAnalysisRuleSet>
    <RegisterForComInterop>false</RegisterForComInterop>
  </PropertyGroup>
  <ItemGroup>
    <Reference Include="System" />
    <Reference Include="System.Runtime.Serialization" />
    <Reference Include="System.Security" />
    <Reference Include="System.ServiceModel" />
    <Reference Include="System.Web.Extensions" />
  </ItemGroup>
  <ItemGroup>
    <Compile Include="Components\Administration.cs" />
    <Compile Include="Components\Byond.cs" />
    <Compile Include="ChatSetupInfo.cs" />
    <Compile Include="Command.cs" />
    <Compile Include="Components\Compiler.cs" />
    <Compile Include="Components\Config.cs" />
    <Compile Include="Components\Connectivity.cs" />
    <Compile Include="Components\DreamDaemon.cs" />
    <Compile Include="Components\Chat.cs" />
<<<<<<< HEAD
    <Compile Include="Components\Instance.cs" />
    <Compile Include="DreamDaemonBridge.cs" />
=======
>>>>>>> c725fdd6
    <Compile Include="Enumerations.cs" />
    <Compile Include="Helpers.cs" />
    <Compile Include="InstanceMetadata.cs" />
    <Compile Include="Properties\AssemblyInfo.cs" />
    <Compile Include="Components\Repository.cs" />
    <Compile Include="PullRequestInfo.cs" />
    <Compile Include="RootCommand.cs" />
    <Compile Include="Interface.cs" />
    <Compile Include="..\Version.cs" />
    <Compile Include="Components\Service.cs" />
    <Compile Include="Components\Interop.cs" />
  </ItemGroup>
  <ItemGroup>
    <Content Include="tgs.ico" />
  </ItemGroup>
  <ItemGroup>
    <None Include="TGServiceInterface.nuspec" />
  </ItemGroup>
  <Import Project="$(MSBuildToolsPath)\Microsoft.CSharp.targets" />
</Project><|MERGE_RESOLUTION|>--- conflicted
+++ resolved
@@ -53,11 +53,7 @@
     <Compile Include="Components\Connectivity.cs" />
     <Compile Include="Components\DreamDaemon.cs" />
     <Compile Include="Components\Chat.cs" />
-<<<<<<< HEAD
     <Compile Include="Components\Instance.cs" />
-    <Compile Include="DreamDaemonBridge.cs" />
-=======
->>>>>>> c725fdd6
     <Compile Include="Enumerations.cs" />
     <Compile Include="Helpers.cs" />
     <Compile Include="InstanceMetadata.cs" />
