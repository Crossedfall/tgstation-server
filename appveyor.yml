pull_requests:
  do_not_increment_build_number: true
environment:
  repo_token:
    secure: lJNGAXwiB5HlWdthz3K4PetqpTG5IEAyRgKaiKxFMQ8HW8CcOjRtB97B05op7BsK
  snk_passphrase:
    secure: dsRGlNewYn/JoycPaMoxLCrb3wkL31RsdU7Xwbo7TIAmClwShCVWeRPN+eGA+fMZX12MDNRBs8Fws4IxqLKQ36thQo6p2B+kPksAUJiAOR5QKJoT6nt8JB1wBMFS2kH4
skip_branch_with_pr: true
image: Visual Studio 2017
configuration: Release
shallow_clone: true
artifacts:
- path: TGS3-Server-v*.exe
  name: TGS3Server
- path: MD5-SHA1-Server-v*.txt
  name: MD5SHA1Server
- path: TGS3-ServerConsole-v*.zip
  name: TGS3ServerConsole
- path: MD5-SHA1-ServerConsole-v*.txt
  name: MD5SHA1ServerConsole
- path: TGS3-Client-v*.zip
  name: TGS3Client
- path: MD5-SHA1-Client-v*.txt
  name: MD5SHA1Client
cache:
  - packages -> **\packages.config
  - C:\ProgramData\chocolatey\bin -> appveyor.yml
  - C:\ProgramData\chocolatey\lib -> appveyor.yml
install:
  - choco install fciv doxygen.portable graphviz.portable opencover.portable codecov
before_build:
  - nuget restore TGStationServer3.sln
build:
  project: TGStationServer3.sln
  parallel: false
  verbosity: minimal
  publish_nuget: true
after_build:
  - ps: Tools/PostCIBuild.ps1
<<<<<<< HEAD
  - ps: if($env:APPVEYOR_REPO_COMMIT_MESSAGE -match "\[TGSDeploy\]"){$env:TGSDeploy = "Do it."}
  - ps: if($env:APPVEYOR_REPO_COMMIT_MESSAGE -match "\[NugetDeploy\]"){ if($env:APPVEYOR_REPO_BRANCH -match "master"){ $env:NugetDeploy = "Do it." }}
=======
  - ps: if($env:APPVEYOR_REPO_COMMIT_MESSAGE -match "\[TGSDeploy\]"){ if($env:APPVEYOR_REPO_BRANCH -match "master"){ $env:TGSDeploy = "Do it." }}
>>>>>>> 4cc06227
  - ps: $env:TGSVersion = [System.Diagnostics.FileVersionInfo]::GetVersionInfo("$env:APPVEYOR_BUILD_FOLDER/TGS.Server/bin/Release/TGS.Server.dll").FileVersion
test_script:
  - set path=%ProgramFiles(x86)%\Microsoft Visual Studio\2017\TestAgent\Common7\IDE\CommonExtensions\Microsoft\TestWindow;%path%
  - copy "%ProgramFiles(x86)%\Microsoft Visual Studio\2017\Community\Common7\IDE\CommonExtensions\Microsoft\TestWindow\Extensions\appveyor.*" "%ProgramFiles(x86)%\Microsoft Visual Studio\2017\TestAgent\Common7\IDE\CommonExtensions\Microsoft\TestWindow\Extensions" /y
  - vstest.console /logger:Appveyor "TGS.Tests\bin\Release\TGS.Tests.dll" /Enablecodecoverage /Settings:"Tools/CoverageExclusions.runsettings" /inIsolation /Platform:x64
after_test:
  - ps: Tools/UploadCoverage.ps1
  - ps: Tools/BuildDox.ps1
deploy:
  - provider: GitHub
    release: "tgstation-server-v$(TGSVersion)"
    description: 'The /tg/station server suite'
    auth_token:
      secure: lJNGAXwiB5HlWdthz3K4PetqpTG5IEAyRgKaiKxFMQ8HW8CcOjRtB97B05op7BsK
    artifact: TGS3Server,MD5SHA1Server,TGS3Client,MD5SHA1Client,TGS3ServerConsole,MD5SHA1ServerConsole
    draft: false
    on:
      TGSDeploy: "Do it."
  - provider: NuGet
    api_key:
      secure: bedsYuLMqGREzkVkJqRx+BTMgOvDO76tgaNc8sW5E3Ao6iw8oGHdJ/BZov8y0iKa
    skip_symbols: true
    artifact: /.*\.nupkg/
    on:
      NugetDeploy: "Do it."
<|MERGE_RESOLUTION|>--- conflicted
+++ resolved
@@ -1,70 +1,66 @@
-pull_requests:
-  do_not_increment_build_number: true
-environment:
-  repo_token:
-    secure: lJNGAXwiB5HlWdthz3K4PetqpTG5IEAyRgKaiKxFMQ8HW8CcOjRtB97B05op7BsK
-  snk_passphrase:
-    secure: dsRGlNewYn/JoycPaMoxLCrb3wkL31RsdU7Xwbo7TIAmClwShCVWeRPN+eGA+fMZX12MDNRBs8Fws4IxqLKQ36thQo6p2B+kPksAUJiAOR5QKJoT6nt8JB1wBMFS2kH4
-skip_branch_with_pr: true
-image: Visual Studio 2017
-configuration: Release
-shallow_clone: true
-artifacts:
-- path: TGS3-Server-v*.exe
-  name: TGS3Server
-- path: MD5-SHA1-Server-v*.txt
-  name: MD5SHA1Server
-- path: TGS3-ServerConsole-v*.zip
-  name: TGS3ServerConsole
-- path: MD5-SHA1-ServerConsole-v*.txt
-  name: MD5SHA1ServerConsole
-- path: TGS3-Client-v*.zip
-  name: TGS3Client
-- path: MD5-SHA1-Client-v*.txt
-  name: MD5SHA1Client
-cache:
-  - packages -> **\packages.config
-  - C:\ProgramData\chocolatey\bin -> appveyor.yml
-  - C:\ProgramData\chocolatey\lib -> appveyor.yml
-install:
-  - choco install fciv doxygen.portable graphviz.portable opencover.portable codecov
-before_build:
-  - nuget restore TGStationServer3.sln
-build:
-  project: TGStationServer3.sln
-  parallel: false
-  verbosity: minimal
-  publish_nuget: true
-after_build:
-  - ps: Tools/PostCIBuild.ps1
-<<<<<<< HEAD
-  - ps: if($env:APPVEYOR_REPO_COMMIT_MESSAGE -match "\[TGSDeploy\]"){$env:TGSDeploy = "Do it."}
-  - ps: if($env:APPVEYOR_REPO_COMMIT_MESSAGE -match "\[NugetDeploy\]"){ if($env:APPVEYOR_REPO_BRANCH -match "master"){ $env:NugetDeploy = "Do it." }}
-=======
-  - ps: if($env:APPVEYOR_REPO_COMMIT_MESSAGE -match "\[TGSDeploy\]"){ if($env:APPVEYOR_REPO_BRANCH -match "master"){ $env:TGSDeploy = "Do it." }}
->>>>>>> 4cc06227
-  - ps: $env:TGSVersion = [System.Diagnostics.FileVersionInfo]::GetVersionInfo("$env:APPVEYOR_BUILD_FOLDER/TGS.Server/bin/Release/TGS.Server.dll").FileVersion
-test_script:
-  - set path=%ProgramFiles(x86)%\Microsoft Visual Studio\2017\TestAgent\Common7\IDE\CommonExtensions\Microsoft\TestWindow;%path%
-  - copy "%ProgramFiles(x86)%\Microsoft Visual Studio\2017\Community\Common7\IDE\CommonExtensions\Microsoft\TestWindow\Extensions\appveyor.*" "%ProgramFiles(x86)%\Microsoft Visual Studio\2017\TestAgent\Common7\IDE\CommonExtensions\Microsoft\TestWindow\Extensions" /y
-  - vstest.console /logger:Appveyor "TGS.Tests\bin\Release\TGS.Tests.dll" /Enablecodecoverage /Settings:"Tools/CoverageExclusions.runsettings" /inIsolation /Platform:x64
-after_test:
-  - ps: Tools/UploadCoverage.ps1
-  - ps: Tools/BuildDox.ps1
-deploy:
-  - provider: GitHub
-    release: "tgstation-server-v$(TGSVersion)"
-    description: 'The /tg/station server suite'
-    auth_token:
-      secure: lJNGAXwiB5HlWdthz3K4PetqpTG5IEAyRgKaiKxFMQ8HW8CcOjRtB97B05op7BsK
-    artifact: TGS3Server,MD5SHA1Server,TGS3Client,MD5SHA1Client,TGS3ServerConsole,MD5SHA1ServerConsole
-    draft: false
-    on:
-      TGSDeploy: "Do it."
-  - provider: NuGet
-    api_key:
-      secure: bedsYuLMqGREzkVkJqRx+BTMgOvDO76tgaNc8sW5E3Ao6iw8oGHdJ/BZov8y0iKa
-    skip_symbols: true
-    artifact: /.*\.nupkg/
-    on:
-      NugetDeploy: "Do it."
+pull_requests:
+  do_not_increment_build_number: true
+environment:
+  repo_token:
+    secure: lJNGAXwiB5HlWdthz3K4PetqpTG5IEAyRgKaiKxFMQ8HW8CcOjRtB97B05op7BsK
+  snk_passphrase:
+    secure: dsRGlNewYn/JoycPaMoxLCrb3wkL31RsdU7Xwbo7TIAmClwShCVWeRPN+eGA+fMZX12MDNRBs8Fws4IxqLKQ36thQo6p2B+kPksAUJiAOR5QKJoT6nt8JB1wBMFS2kH4
+skip_branch_with_pr: true
+image: Visual Studio 2017
+configuration: Release
+shallow_clone: true
+artifacts:
+- path: TGS3-Server-v*.exe
+  name: TGS3Server
+- path: MD5-SHA1-Server-v*.txt
+  name: MD5SHA1Server
+- path: TGS3-ServerConsole-v*.zip
+  name: TGS3ServerConsole
+- path: MD5-SHA1-ServerConsole-v*.txt
+  name: MD5SHA1ServerConsole
+- path: TGS3-Client-v*.zip
+  name: TGS3Client
+- path: MD5-SHA1-Client-v*.txt
+  name: MD5SHA1Client
+cache:
+  - packages -> **\packages.config
+  - C:\ProgramData\chocolatey\bin -> appveyor.yml
+  - C:\ProgramData\chocolatey\lib -> appveyor.yml
+install:
+  - choco install fciv doxygen.portable graphviz.portable opencover.portable codecov
+before_build:
+  - nuget restore TGStationServer3.sln
+build:
+  project: TGStationServer3.sln
+  parallel: false
+  verbosity: minimal
+  publish_nuget: true
+after_build:
+  - ps: Tools/PostCIBuild.ps1
+  - ps: if($env:APPVEYOR_REPO_COMMIT_MESSAGE -match "\[TGSDeploy\]"){ if($env:APPVEYOR_REPO_BRANCH -match "master"){ $env:TGSDeploy = "Do it." }}
+  - ps: if($env:APPVEYOR_REPO_COMMIT_MESSAGE -match "\[NugetDeploy\]"){ if($env:APPVEYOR_REPO_BRANCH -match "master"){ $env:NugetDeploy = "Do it." }}
+  - ps: $env:TGSVersion = [System.Diagnostics.FileVersionInfo]::GetVersionInfo("$env:APPVEYOR_BUILD_FOLDER/TGS.Server/bin/Release/TGS.Server.dll").FileVersion
+test_script:
+  - set path=%ProgramFiles(x86)%\Microsoft Visual Studio\2017\TestAgent\Common7\IDE\CommonExtensions\Microsoft\TestWindow;%path%
+  - copy "%ProgramFiles(x86)%\Microsoft Visual Studio\2017\Community\Common7\IDE\CommonExtensions\Microsoft\TestWindow\Extensions\appveyor.*" "%ProgramFiles(x86)%\Microsoft Visual Studio\2017\TestAgent\Common7\IDE\CommonExtensions\Microsoft\TestWindow\Extensions" /y
+  - vstest.console /logger:Appveyor "TGS.Tests\bin\Release\TGS.Tests.dll" /Enablecodecoverage /Settings:"Tools/CoverageExclusions.runsettings" /inIsolation /Platform:x64
+after_test:
+  - ps: Tools/UploadCoverage.ps1
+  - ps: Tools/BuildDox.ps1
+deploy:
+  - provider: GitHub
+    release: "tgstation-server-v$(TGSVersion)"
+    description: 'The /tg/station server suite'
+    auth_token:
+      secure: lJNGAXwiB5HlWdthz3K4PetqpTG5IEAyRgKaiKxFMQ8HW8CcOjRtB97B05op7BsK
+    artifact: TGS3Server,MD5SHA1Server,TGS3Client,MD5SHA1Client,TGS3ServerConsole,MD5SHA1ServerConsole
+    draft: false
+    on:
+      TGSDeploy: "Do it."
+  - provider: NuGet
+    api_key:
+      secure: bedsYuLMqGREzkVkJqRx+BTMgOvDO76tgaNc8sW5E3Ao6iw8oGHdJ/BZov8y0iKa
+    skip_symbols: true
+    artifact: /.*\.nupkg/
+    on:
+      NugetDeploy: "Do it."