{
  "iisSettings": {
    "windowsAuthentication": false,
    "anonymousAuthentication": true,
    "iisExpress": {
      "applicationUrl": "http://localhost:51882/",
      "sslPort": 0
    }
  },
  "profiles": {
    "Tgstation.Server.Host.Console": {
      "commandName": "Project",
<<<<<<< HEAD
      "commandLineArgs": "--attach-host-debugger",
      "workingDirectory": "bin\\Debug\\netcoreapp2.0",
=======
      "workingDirectory": "bin\\Debug\\netcoreapp2.1",
>>>>>>> c6ef8291
      "launchBrowser": true,
      "environmentVariables": {
        "ASPNETCORE_ENVIRONMENT": "Development"
      },
      "applicationUrl": "http://localhost:51885/"
    }
  }
}<|MERGE_RESOLUTION|>--- conflicted
+++ resolved
@@ -10,12 +10,8 @@
   "profiles": {
     "Tgstation.Server.Host.Console": {
       "commandName": "Project",
-<<<<<<< HEAD
       "commandLineArgs": "--attach-host-debugger",
-      "workingDirectory": "bin\\Debug\\netcoreapp2.0",
-=======
       "workingDirectory": "bin\\Debug\\netcoreapp2.1",
->>>>>>> c6ef8291
       "launchBrowser": true,
       "environmentVariables": {
         "ASPNETCORE_ENVIRONMENT": "Development"
