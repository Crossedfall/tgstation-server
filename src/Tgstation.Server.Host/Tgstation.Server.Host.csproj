<Project Sdk="Microsoft.NET.Sdk.Web">

  <PropertyGroup>
    <TargetFramework>netcoreapp2.1</TargetFramework>
    <DebugType>Full</DebugType>
<<<<<<< HEAD
    <Version>4.0.1.2</Version>
    <TypeScriptToolsVersion>3.0</TypeScriptToolsVersion>
=======
    <Version>4.0.1.4</Version>
>>>>>>> 7a415e2f
  </PropertyGroup>

  <PropertyGroup Condition="'$(Configuration)|$(Platform)'=='Release|AnyCPU'">
    <LangVersion>latest</LangVersion>
    <TreatWarningsAsErrors>true</TreatWarningsAsErrors>
    <WarningsAsErrors />
    <DocumentationFile>bin\Release\netcoreapp2.1\Tgstation.Server.Host.xml</DocumentationFile>
    <NoWarn>1701;1702;1705;CA2227</NoWarn>
  </PropertyGroup>

  <PropertyGroup Condition="'$(Configuration)|$(Platform)'=='Debug|AnyCPU'">
    <LangVersion>latest</LangVersion>
    <NoWarn>1701;1702;1705;CA2227</NoWarn>
  </PropertyGroup>
  
  <PropertyGroup>
    <NodeModulesFolder>ClientApp/node_modules</NodeModulesFolder>
    <!-- File with mtime of last successful npm install -->
    <NpmInstallStampFile>ClientApp/node_modules/.install-stamp</NpmInstallStampFile>
  </PropertyGroup>
  
  <Target Name="NpmInstall" Inputs="ClientApp/package-lock.json" Outputs="$(NpmInstallStampFile)">
    <Exec WorkingDirectory="ClientApp" Command="npm ci" />
    <Touch Files="$(NpmInstallStampFile)" AlwaysCreate="true" />
  </Target>

  <ItemGroup>
    <Content Remove="ClientApp\package-lock.json" />
    <Content Remove="ClientApp\package.json" />
    <Content Remove="ClientApp\public\manifest.json" />
    <Content Remove="ClientApp\tsconfig.json" />
    <Content Remove="ClientApp\tslint.json" />
    <ClientApp Include="ClientApp\src;ClientApp\public;ClientApp\tsconfig.json;ClientApp\tslint.json;ClientApp\package-lock.json" />
  </ItemGroup>
  
  <Target Name="NpmBuild" BeforeTargets="BeforeBuild" DependsOnTargets="NpmInstall" Inputs="@(ClientApp)" Outputs="wwwroot\index.html">
    <Exec WorkingDirectory="ClientApp" Command="npm run build" />
  </Target>

  <ItemGroup>
    <PackageReference Include="BetterWin32Errors" Version="0.2.0" />
    <PackageReference Include="Byond.TopicSender" Version="1.1.4" />
    <PackageReference Include="Cyberboss.AspNetCore.AsyncInitializer" Version="1.2.0" />
    <PackageReference Include="Cyberboss.SmartIrc4net.Standard" Version="0.4.6" />
    <PackageReference Include="Discord.Net.WebSocket" Version="2.0.0-beta" />
    <PackageReference Include="LibGit2Sharp" Version="0.25.3" />
    <PackageReference Include="Microsoft.AspNetCore" Version="2.1.4" />
    <PackageReference Include="Microsoft.AspNetCore.Authentication.JwtBearer" Version="2.1.2" />
    <PackageReference Include="Microsoft.AspNetCore.Identity" Version="2.1.3" />
<<<<<<< HEAD
    <PackageReference Include="Microsoft.AspNetCore.Mvc" Version="2.1.2" />
    <PackageReference Include="Microsoft.AspNetCore.StaticFiles" Version="2.1.1" />
=======
    <PackageReference Include="Microsoft.AspNetCore.Mvc" Version="2.1.3" />
>>>>>>> 7a415e2f
    <PackageReference Include="Microsoft.CodeAnalysis.FxCopAnalyzers" Version="2.6.2">
      <PrivateAssets>all</PrivateAssets>
      <IncludeAssets>runtime; build; native; contentfiles; analyzers</IncludeAssets>
    </PackageReference>
    <PackageReference Include="Microsoft.EntityFrameworkCore" Version="2.1.4" />
    <PackageReference Include="Microsoft.EntityFrameworkCore.Design" Version="2.1.4" PrivateAssets="All" />
    <PackageReference Include="Microsoft.EntityFrameworkCore.SqlServer" Version="2.1.4" />
    <PackageReference Include="Microsoft.EntityFrameworkCore.Tools" Version="2.1.4">
      <PrivateAssets>all</PrivateAssets>
      <IncludeAssets>runtime; build; native; contentfiles; analyzers</IncludeAssets>
    </PackageReference>
    <PackageReference Include="Mono.Posix.NETStandard" Version="1.0.0" />
    <PackageReference Include="Octokit" Version="0.32.0" />
    <PackageReference Include="Pomelo.EntityFrameworkCore.MySql" Version="2.1.2" />
    <PackageReference Include="Serilog.Extensions.Logging" Version="2.0.2" />
    <PackageReference Include="Serilog.Sinks.Async" Version="1.3.0" />
    <PackageReference Include="Serilog.Sinks.RollingFile" Version="3.3.0" />
    <PackageReference Include="System.Diagnostics.PerformanceCounter" Version="4.5.0" />
    <PackageReference Include="System.DirectoryServices.AccountManagement" Version="4.5.0" />
<<<<<<< HEAD
    <PackageReference Include="System.IdentityModel.Tokens.Jwt" Version="5.2.4" />
    <PackageReference Include="Wangkanai.Detection.Browser" Version="2.0.0-beta9" />
=======
    <PackageReference Include="System.IdentityModel.Tokens.Jwt" Version="5.3.0" />
>>>>>>> 7a415e2f
    <PackageReference Include="Z.EntityFramework.Plus.EFCore" Version="1.8.10" />
  </ItemGroup>

  <ItemGroup>
    <ProjectReference Include="..\Tgstation.Server.Api\Tgstation.Server.Api.csproj" />
  </ItemGroup>

  <ItemGroup>
    <None Update="appsettings.Development.json">
      <CopyToOutputDirectory>PreserveNewest</CopyToOutputDirectory>
    </None>
    <None Update="appsettings.json">
      <CopyToOutputDirectory>PreserveNewest</CopyToOutputDirectory>
    </None>
  </ItemGroup>

  <ItemGroup>
    <Folder Include="Properties\" />
    <Folder Include="wwwroot\" />
  </ItemGroup>

  <ItemGroup>
    <None Include="ClientApp\package-lock.json" />
    <None Include="ClientApp\package.json" />
    <None Include="ClientApp\public\manifest.json" />
    <None Include="ClientApp\tsconfig.json" />
    <None Include="ClientApp\tslint.json" />
  </ItemGroup>

  <ItemGroup>
    <Content Update="appsettings.json">
      <CopyToOutputDirectory>PreserveNewest</CopyToOutputDirectory>
    </Content>
  </ItemGroup>

</Project><|MERGE_RESOLUTION|>--- conflicted
+++ resolved
@@ -3,12 +3,7 @@
   <PropertyGroup>
     <TargetFramework>netcoreapp2.1</TargetFramework>
     <DebugType>Full</DebugType>
-<<<<<<< HEAD
-    <Version>4.0.1.2</Version>
-    <TypeScriptToolsVersion>3.0</TypeScriptToolsVersion>
-=======
     <Version>4.0.1.4</Version>
->>>>>>> 7a415e2f
   </PropertyGroup>
 
   <PropertyGroup Condition="'$(Configuration)|$(Platform)'=='Release|AnyCPU'">
@@ -58,12 +53,8 @@
     <PackageReference Include="Microsoft.AspNetCore" Version="2.1.4" />
     <PackageReference Include="Microsoft.AspNetCore.Authentication.JwtBearer" Version="2.1.2" />
     <PackageReference Include="Microsoft.AspNetCore.Identity" Version="2.1.3" />
-<<<<<<< HEAD
-    <PackageReference Include="Microsoft.AspNetCore.Mvc" Version="2.1.2" />
+    <PackageReference Include="Microsoft.AspNetCore.Mvc" Version="2.1.3" />
     <PackageReference Include="Microsoft.AspNetCore.StaticFiles" Version="2.1.1" />
-=======
-    <PackageReference Include="Microsoft.AspNetCore.Mvc" Version="2.1.3" />
->>>>>>> 7a415e2f
     <PackageReference Include="Microsoft.CodeAnalysis.FxCopAnalyzers" Version="2.6.2">
       <PrivateAssets>all</PrivateAssets>
       <IncludeAssets>runtime; build; native; contentfiles; analyzers</IncludeAssets>
@@ -83,12 +74,8 @@
     <PackageReference Include="Serilog.Sinks.RollingFile" Version="3.3.0" />
     <PackageReference Include="System.Diagnostics.PerformanceCounter" Version="4.5.0" />
     <PackageReference Include="System.DirectoryServices.AccountManagement" Version="4.5.0" />
-<<<<<<< HEAD
-    <PackageReference Include="System.IdentityModel.Tokens.Jwt" Version="5.2.4" />
+    <PackageReference Include="System.IdentityModel.Tokens.Jwt" Version="5.3.0" />
     <PackageReference Include="Wangkanai.Detection.Browser" Version="2.0.0-beta9" />
-=======
-    <PackageReference Include="System.IdentityModel.Tokens.Jwt" Version="5.3.0" />
->>>>>>> 7a415e2f
     <PackageReference Include="Z.EntityFramework.Plus.EFCore" Version="1.8.10" />
   </ItemGroup>
 
