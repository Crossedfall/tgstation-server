﻿using System.ComponentModel.DataAnnotations;
using Tgstation.Server.Api.Models;

namespace Tgstation.Server.Host.Models
{
	/// <inheritdoc />
	public sealed class RepositorySettings : Api.Models.Internal.RepositorySettings
	{
		/// <summary>
		/// The row Id
		/// </summary>
		public long Id { get; set; }

		/// <summary>
		/// The <see cref="Api.Models.Instance.Id"/>
		/// </summary>
		public long InstanceId { get; set; }

		/// <summary>
		/// The parent <see cref="Models.Instance"/>
		/// </summary>
		[Required]
		public Instance Instance { get; set; }

		/// <summary>
		/// Convert the <see cref="Repository"/> to it's API form
		/// </summary>
		/// <returns>A new <see cref="Repository"/></returns>
		public Repository ToApi() => new Repository
		{
			// AccessToken = AccessToken, // never show this
			AccessUser = AccessUser,
			AutoUpdatesKeepTestMerges = AutoUpdatesKeepTestMerges,
			AutoUpdatesSynchronize = AutoUpdatesSynchronize,
			CommitterEmail = CommitterEmail,
			CommitterName = CommitterName,
			PushTestMergeCommits = PushTestMergeCommits,
<<<<<<< HEAD
			ShowTestMergeCommitters = ShowTestMergeCommitters,
			PostTestMergeComment = PostTestMergeComment
			//revision information and the rest retrieved by controller
=======
			ShowTestMergeCommitters = ShowTestMergeCommitters

			// revision information and the rest retrieved by controller
>>>>>>> b6e6751e
		};
	}
}<|MERGE_RESOLUTION|>--- conflicted
+++ resolved
@@ -35,15 +35,10 @@
 			CommitterEmail = CommitterEmail,
 			CommitterName = CommitterName,
 			PushTestMergeCommits = PushTestMergeCommits,
-<<<<<<< HEAD
 			ShowTestMergeCommitters = ShowTestMergeCommitters,
 			PostTestMergeComment = PostTestMergeComment
-			//revision information and the rest retrieved by controller
-=======
-			ShowTestMergeCommitters = ShowTestMergeCommitters
 
 			// revision information and the rest retrieved by controller
->>>>>>> b6e6751e
 		};
 	}
 }