--- conflicted
+++ resolved
@@ -94,20 +94,12 @@
 			// needful
 			services.AddSingleton<IApplication>(this);
 
-<<<<<<< HEAD
 			// configure configuration
-			services.Configure<UpdatesConfiguration>(configuration.GetSection(UpdatesConfiguration.Section));
-			services.Configure<DatabaseConfiguration>(configuration.GetSection(DatabaseConfiguration.Section));
-			services.Configure<GeneralConfiguration>(configuration.GetSection(GeneralConfiguration.Section));
-			services.Configure<FileLoggingConfiguration>(configuration.GetSection(FileLoggingConfiguration.Section));
-=======
-			//configure configuration
 			services.UseStandardConfig<UpdatesConfiguration>(configuration);
 			services.UseStandardConfig<DatabaseConfiguration>(configuration);
 			services.UseStandardConfig<GeneralConfiguration>(configuration);
 			services.UseStandardConfig<FileLoggingConfiguration>(configuration);
 			services.UseStandardConfig<ControlPanelConfiguration>(configuration);
->>>>>>> 68d10875
 
 			// enable options which give us config reloading
 			services.AddOptions();
@@ -236,10 +228,10 @@
 				options.SerializerSettings.Converters = new[] { new VersionConverter() };
 			});
 
-			//enable browser detection
+			// enable browser detection
 			services.AddDetectionCore().AddBrowser();
 
-			//enable CORS if necessary
+			// enable CORS if necessary
 			if (controlPanelConfiguration.AllowAnyOrigin || controlPanelConfiguration.AllowedOrigins?.Count > 0)
 				services.AddCors();
 
@@ -267,12 +259,8 @@
 				default:
 					throw new InvalidOperationException(String.Format(CultureInfo.InvariantCulture, "Invalid {0}: {1}!", nameof(DatabaseType), dbType));
 			}
-<<<<<<< HEAD
 
 			// configure other database services
-=======
-			//configure other database services
->>>>>>> 68d10875
 			services.AddSingleton<IDatabaseContextFactory, DatabaseContextFactory>();
 			services.AddSingleton<IDatabaseSeeder, DatabaseSeeder>();
 
@@ -368,10 +356,7 @@
 			// suppress OperationCancelledExceptions, they are just aborted HTTP requests
 			applicationBuilder.UseCancelledRequestSuppression();
 
-<<<<<<< HEAD
-			// Do not service requests until Ready is called, this will return 503 until that point
-=======
-			//Set up CORS based on configuration if necessary
+			// Set up CORS based on configuration if necessary
 			Action<CorsPolicyBuilder> corsBuilder = null;
 			if (controlPanelConfiguration.AllowAnyOrigin)
 			{
@@ -391,18 +376,14 @@
 				applicationBuilder.UseCors(corsBuilder);
 			}
 
-			//Do not service requests until Ready is called, this will return 503 until that point
->>>>>>> 68d10875
+			// Do not service requests until Ready is called, this will return 503 until that point
 			applicationBuilder.UseAsyncInitialization(async cancellationToken =>
 			{
 				using (cancellationToken.Register(() => startupTcs.SetCanceled()))
 					await startupTcs.Task.ConfigureAwait(false);
 			});
 
-<<<<<<< HEAD
-			// authenticate JWT tokens using our security pipeline if present, returns 401 if bad
-=======
-			//spa loading if necessary
+			// spa loading if necessary
 			if (controlPanelConfiguration.Enable)
 			{
 				logger.LogWarning("Web control panel enabled. This is a highly WIP feature!");
@@ -411,8 +392,7 @@
 			else
 				logger.LogDebug("Web control panel disabled!");
 
-			//authenticate JWT tokens using our security pipeline if present, returns 401 if bad
->>>>>>> 68d10875
+			// authenticate JWT tokens using our security pipeline if present, returns 401 if bad
 			applicationBuilder.UseAuthentication();
 
 			// suppress and log database exceptions
