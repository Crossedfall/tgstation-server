﻿using Byond.TopicSender;
using Microsoft.Extensions.Logging;
using System;
using System.Threading;
using System.Threading.Tasks;
using Tgstation.Server.Host.Components.Byond;
using Tgstation.Server.Host.Components.Chat;
using Tgstation.Server.Host.Components.Chat.Commands;
using Tgstation.Server.Host.Components.Compiler;
using Tgstation.Server.Host.Components.Repository;
using Tgstation.Server.Host.Components.StaticFiles;
using Tgstation.Server.Host.Components.Watchdog;
using Tgstation.Server.Host.Core;
using Tgstation.Server.Host.IO;
using Tgstation.Server.Host.Security;

namespace Tgstation.Server.Host.Components
{
	/// <inheritdoc />
	sealed class InstanceFactory : IInstanceFactory
	{
		/// <summary>
		/// The <see cref="IIOManager"/> for the <see cref="InstanceFactory"/>
		/// </summary>
		readonly IIOManager ioManager;

		/// <summary>
		/// The <see cref="IDatabaseContextFactory"/> for the <see cref="InstanceFactory"/>
		/// </summary>
		readonly IDatabaseContextFactory databaseContextFactory;

		/// <summary>
		/// The <see cref="IApplication"/> for the <see cref="InstanceFactory"/>
		/// </summary>
		readonly IApplication application;

		/// <summary>
		/// The <see cref="ILoggerFactory"/> for the <see cref="InstanceFactory"/>
		/// </summary>
		readonly ILoggerFactory loggerFactory;

		/// <summary>
		/// The <see cref="IByondTopicSender"/> for the <see cref="InstanceFactory"/>
		/// </summary>
		readonly IByondTopicSender byondTopicSender;

		/// <summary>
		/// The <see cref="IServerControl"/> for the <see cref="InstanceFactory"/>
		/// </summary>
		readonly IServerControl serverUpdater;

		/// <summary>
		/// The <see cref="ICryptographySuite"/> for the <see cref="InstanceFactory"/>
		/// </summary>
		readonly ICryptographySuite cryptographySuite;

		/// <summary>
		/// The <see cref="ISynchronousIOManager"/> for the <see cref="InstanceFactory"/>
		/// </summary>
		readonly ISynchronousIOManager synchronousIOManager;

		/// <summary>
		/// The <see cref="ISymlinkFactory"/> for the <see cref="InstanceFactory"/>
		/// </summary>
		readonly ISymlinkFactory symlinkFactory;

		/// <summary>
		/// The <see cref="IByondInstaller"/> for the <see cref="InstanceFactory"/>
		/// </summary>
		readonly IByondInstaller byondInstaller;

		/// <summary>
		/// The <see cref="IProviderFactory"/> for the <see cref="InstanceFactory"/>
		/// </summary>
		readonly IProviderFactory providerFactory;

		/// <summary>
		/// The <see cref="IProcessExecutor"/> for the <see cref="InstanceFactory"/>
		/// </summary>
		readonly IProcessExecutor processExecutor;

		/// <summary>
		/// The <see cref="IPostWriteHandler"/> for the <see cref="InstanceFactory"/>
		/// </summary>
		readonly IPostWriteHandler postWriteHandler;

		/// <summary>
		/// The <see cref="IWatchdogFactory"/> for the <see cref="InstanceFactory"/>
		/// </summary>
		readonly IWatchdogFactory watchdogFactory;

		/// <summary>
		/// Construct an <see cref="InstanceFactory"/>
		/// </summary>
		/// <param name="ioManager">The value of <see cref="ioManager"/></param>
		/// <param name="databaseContextFactory">The value of <see cref="databaseContextFactory"/></param>
		/// <param name="application">The value of <see cref="application"/></param>
		/// <param name="loggerFactory">The value of <see cref="loggerFactory"/></param>
		/// <param name="byondTopicSender">The value of <see cref="byondTopicSender"/></param>
		/// <param name="serverUpdater">The value of <see cref="serverUpdater"/></param>
		/// <param name="cryptographySuite">The value of <see cref="cryptographySuite"/></param>
		/// <param name="synchronousIOManager">The value of <see cref="synchronousIOManager"/></param>
		/// <param name="symlinkFactory">The value of <see cref="symlinkFactory"/></param>
		/// <param name="byondInstaller">The value of <see cref="byondInstaller"/></param>
		/// <param name="providerFactory">The value of <see cref="providerFactory"/></param>
		/// <param name="processExecutor">The value of <see cref="processExecutor"/></param>
		/// <param name="postWriteHandler">The value of <see cref="postWriteHandler"/></param>
		/// <param name="watchdogFactory">The value of <see cref="watchdogFactory"/></param>
		public InstanceFactory(IIOManager ioManager, IDatabaseContextFactory databaseContextFactory, IApplication application, ILoggerFactory loggerFactory, IByondTopicSender byondTopicSender, IServerControl serverUpdater, ICryptographySuite cryptographySuite, ISynchronousIOManager synchronousIOManager, ISymlinkFactory symlinkFactory, IByondInstaller byondInstaller, IProviderFactory providerFactory, IProcessExecutor processExecutor, IPostWriteHandler postWriteHandler, IWatchdogFactory watchdogFactory)
		{
			this.ioManager = ioManager ?? throw new ArgumentNullException(nameof(ioManager));
			this.databaseContextFactory = databaseContextFactory ?? throw new ArgumentNullException(nameof(databaseContextFactory));
			this.application = application ?? throw new ArgumentNullException(nameof(application));
			this.loggerFactory = loggerFactory ?? throw new ArgumentNullException(nameof(loggerFactory));
			this.byondTopicSender = byondTopicSender ?? throw new ArgumentNullException(nameof(byondTopicSender));
			this.serverUpdater = serverUpdater ?? throw new ArgumentNullException(nameof(serverUpdater));
			this.cryptographySuite = cryptographySuite ?? throw new ArgumentNullException(nameof(cryptographySuite));
			this.synchronousIOManager = synchronousIOManager ?? throw new ArgumentNullException(nameof(synchronousIOManager));
			this.symlinkFactory = symlinkFactory ?? throw new ArgumentNullException(nameof(symlinkFactory));
			this.byondInstaller = byondInstaller ?? throw new ArgumentNullException(nameof(byondInstaller));
			this.providerFactory = providerFactory ?? throw new ArgumentNullException(nameof(providerFactory));
			this.processExecutor = processExecutor ?? throw new ArgumentNullException(nameof(processExecutor));
			this.postWriteHandler = postWriteHandler ?? throw new ArgumentNullException(nameof(postWriteHandler));
			this.watchdogFactory = watchdogFactory ?? throw new ArgumentNullException(nameof(watchdogFactory));
		}

		/// <inheritdoc />
		public IInstance CreateInstance(Models.Instance metadata)
		{
			//Create the ioManager for the instance
			var instanceIoManager = new ResolvingIOManager(ioManager, metadata.Path);

			//various other ioManagers
			var repoIoManager = new ResolvingIOManager(instanceIoManager, "Repository");
			var byondIOManager = new ResolvingIOManager(instanceIoManager, "Byond");
			var gameIoManager = new ResolvingIOManager(instanceIoManager, "Game");
			var configurationIoManager = new ResolvingIOManager(instanceIoManager, "Configuration");

			var configuration = new StaticFiles.Configuration(configurationIoManager, synchronousIOManager, symlinkFactory, processExecutor, postWriteHandler, loggerFactory.CreateLogger<StaticFiles.Configuration>());
			var eventConsumer = new EventConsumer(configuration);

			var dmbFactory = new DmbFactory(databaseContextFactory, gameIoManager, loggerFactory.CreateLogger<DmbFactory>(), metadata.CloneMetadata());
			try
			{
				var repoManager = new RepositoryManager(metadata.RepositorySettings, repoIoManager, eventConsumer);
				try
				{
					var byond = new ByondManager(byondIOManager, byondInstaller, loggerFactory.CreateLogger<ByondManager>());

					var commandFactory = new CommandFactory(application, byond, repoManager, databaseContextFactory, metadata);
					var chatFactory = new ChatFactory(instanceIoManager, loggerFactory, commandFactory, providerFactory);

					var chat = chatFactory.CreateChat(metadata.ChatSettings);
					try
					{
						var sessionControllerFactory = new SessionControllerFactory(processExecutor, byond, byondTopicSender, cryptographySuite, application, gameIoManager, chat, loggerFactory, metadata.CloneMetadata());
<<<<<<< HEAD
						var reattachInfoHandler = new ReattachInfoHandler(databaseContextFactory, dmbFactory, loggerFactory.CreateLogger<ReattachInfoHandler>(), metadata.CloneMetadata());
						var watchdogFactory = new WatchdogFactory(chat, sessionControllerFactory, serverUpdater, loggerFactory, reattachInfoHandler, databaseContextFactory, byondTopicSender, eventConsumer, metadata.CloneMetadata());
						var watchdog = watchdogFactory.CreateWatchdog(dmbFactory, metadata.DreamDaemonSettings);
=======
						var reattachInfoHandler = new ReattachInfoHandler(databaseContextFactory, dmbFactory, metadata.CloneMetadata());
						var watchdog = watchdogFactory.CreateWatchdog(chat, dmbFactory, reattachInfoHandler, configuration, sessionControllerFactory, metadata.CloneMetadata(), metadata.DreamDaemonSettings);
>>>>>>> a8f54a1e
						eventConsumer.SetWatchdog(watchdog);
						commandFactory.SetWatchdog(watchdog);
						try
						{
							var dreamMaker = new DreamMaker(byond, gameIoManager, configuration, sessionControllerFactory, dmbFactory, application, eventConsumer, chat, processExecutor, watchdog, loggerFactory.CreateLogger<DreamMaker>());

							return new Instance(metadata.CloneMetadata(), repoManager, byond, dreamMaker, watchdog, chat, configuration, dmbFactory, databaseContextFactory, dmbFactory, loggerFactory.CreateLogger<Instance>());
						}
						catch
						{
							watchdog.Dispose();
							throw;
						}
					}
					catch
					{
						chat.Dispose();
						throw;
					}
				}
				catch
				{
					repoManager.Dispose();
					throw;
				}
			}
			catch
			{
				dmbFactory.Dispose();
				throw;
			}
		}

		/// <inheritdoc />
		public Task StartAsync(CancellationToken cancellationToken) => byondInstaller.CleanCache(cancellationToken);

		/// <inheritdoc />
		public Task StopAsync(CancellationToken cancellationToken) => Task.CompletedTask;
	}
}<|MERGE_RESOLUTION|>--- conflicted
+++ resolved
@@ -154,14 +154,8 @@
 					try
 					{
 						var sessionControllerFactory = new SessionControllerFactory(processExecutor, byond, byondTopicSender, cryptographySuite, application, gameIoManager, chat, loggerFactory, metadata.CloneMetadata());
-<<<<<<< HEAD
 						var reattachInfoHandler = new ReattachInfoHandler(databaseContextFactory, dmbFactory, loggerFactory.CreateLogger<ReattachInfoHandler>(), metadata.CloneMetadata());
-						var watchdogFactory = new WatchdogFactory(chat, sessionControllerFactory, serverUpdater, loggerFactory, reattachInfoHandler, databaseContextFactory, byondTopicSender, eventConsumer, metadata.CloneMetadata());
-						var watchdog = watchdogFactory.CreateWatchdog(dmbFactory, metadata.DreamDaemonSettings);
-=======
-						var reattachInfoHandler = new ReattachInfoHandler(databaseContextFactory, dmbFactory, metadata.CloneMetadata());
 						var watchdog = watchdogFactory.CreateWatchdog(chat, dmbFactory, reattachInfoHandler, configuration, sessionControllerFactory, metadata.CloneMetadata(), metadata.DreamDaemonSettings);
->>>>>>> a8f54a1e
 						eventConsumer.SetWatchdog(watchdog);
 						commandFactory.SetWatchdog(watchdog);
 						try
