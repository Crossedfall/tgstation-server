﻿using Microsoft.Extensions.Logging;
using System;
using System.Collections.Generic;
using System.Globalization;
using System.Linq;
using System.Net;
using System.Text;
using System.Threading;
using System.Threading.Tasks;
using Tgstation.Server.Host.Core;
using Tgstation.Server.Host.IO;
using Tgstation.Server.Host.Jobs;

namespace Tgstation.Server.Host.Components.Byond
{
	/// <inheritdoc />
	sealed class ByondManager : IByondManager
	{
		/// <summary>
		/// The path to the BYOND bin folder
		/// </summary>
		public const string BinPath = "byond/bin";

		/// <summary>
		/// The path to the cfg directory.
		/// </summary>
		const string CfgDirectoryName = "cfg";

		/// <summary>
		/// The name of the list of trusted .dmb files in the user's BYOND cfg directory.
		/// </summary>
		const string TrustedDmbFileName = "trusted.txt";

		/// <summary>
		/// The file in which we store the <see cref="VersionKey(Version)"/> for installations
		/// </summary>
		const string VersionFileName = "Version.txt";

		/// <summary>
		/// The file in which we store the <see cref="VersionKey(Version)"/> for the active installation
		/// </summary>
		const string ActiveVersionFileName = "ActiveVersion.txt";

		/// <inheritdoc />
		public Version ActiveVersion { get; private set; }

		/// <inheritdoc />
		public IReadOnlyList<Version> InstalledVersions
		{
			get
			{
				lock (installedVersions)
					return installedVersions.Select(x => Version.Parse(x.Key)).ToList();
			}
		}

		/// <summary>
		/// The <see cref="IIOManager"/> for the <see cref="ByondManager"/>
		/// </summary>
		readonly IIOManager ioManager;

		/// <summary>
		/// The <see cref="IByondInstaller"/> for the <see cref="ByondManager"/>
		/// </summary>
		readonly IByondInstaller byondInstaller;

		/// <summary>
		/// The <see cref="IEventConsumer"/> for the <see cref="ByondManager"/>
		/// </summary>
		readonly IEventConsumer eventConsumer;

		/// <summary>
		/// The <see cref="ILogger"/> for the <see cref="ByondManager"/>
		/// </summary>
		readonly ILogger<ByondManager> logger;

		/// <summary>
		/// Map of byond <see cref="Version"/>s to <see cref="Task"/>s that complete when they are installed
		/// </summary>
		readonly Dictionary<string, Task> installedVersions;

		/// <summary>
		/// The <see cref="SemaphoreSlim"/> for the <see cref="ByondManager"/>
		/// </summary>
		readonly SemaphoreSlim semaphore;

		/// <summary>
		/// Converts a BYOND <paramref name="version"/> to a <see cref="string"/>
		/// </summary>
		/// <param name="version">The <see cref="Version"/> to convert</param>
		/// <returns>The <see cref="string"/> representation of <paramref name="version"/></returns>
		static string VersionKey(Version version) => new Version(version.Major, version.Minor).ToString();

		/// <summary>
		/// Construct a <see cref="ByondManager"/>
		/// </summary>
		/// <param name="ioManager">The value of <see cref="ioManager"/></param>
		/// <param name="byondInstaller">The value of <see cref="byondInstaller"/></param>
		/// <param name="eventConsumer">The value of <see cref="eventConsumer"/></param>
		/// <param name="logger">The value of <see cref="logger"/></param>
		public ByondManager(IIOManager ioManager, IByondInstaller byondInstaller, IEventConsumer eventConsumer, ILogger<ByondManager> logger)
		{
			this.ioManager = ioManager ?? throw new ArgumentNullException(nameof(ioManager));
			this.byondInstaller = byondInstaller ?? throw new ArgumentNullException(nameof(byondInstaller));
			this.eventConsumer = eventConsumer ?? throw new ArgumentNullException(nameof(eventConsumer));
			this.logger = logger ?? throw new ArgumentNullException(nameof(logger));

			installedVersions = new Dictionary<string, Task>();
			semaphore = new SemaphoreSlim(1);
		}

		/// <inheritdoc />
		public void Dispose() => semaphore.Dispose();

		/// <summary>
		/// Installs a BYOND <paramref name="version"/> if it isn't already
		/// </summary>
		/// <param name="version">The BYOND <see cref="Version"/> to install</param>
		/// <param name="cancellationToken">The <see cref="CancellationToken"/> for the operation</param>
		/// <returns>A <see cref="Task"/> representing the running operation</returns>
		async Task InstallVersion(Version version, CancellationToken cancellationToken)
		{
			var ourTcs = new TaskCompletionSource<object>();
			Task inProgressTask;

			var versionKey = VersionKey(version);
			bool installed;
			lock (installedVersions)
			{
				installed = installedVersions.TryGetValue(versionKey, out inProgressTask);
				if (!installed)
					installedVersions.Add(versionKey, ourTcs.Task);
			}

			if (installed)
				using (cancellationToken.Register(() => ourTcs.SetCanceled()))
				{
					await Task.WhenAny(ourTcs.Task, inProgressTask).ConfigureAwait(false);
					cancellationToken.ThrowIfCancellationRequested();
					return;
				}

			// okay up to us to install it then
			try
			{
				await eventConsumer.HandleEvent(EventType.ByondInstallStart, new List<string> { versionKey }, cancellationToken).ConfigureAwait(false);
				var downloadTask = byondInstaller.DownloadVersion(version, cancellationToken);

				await ioManager.DeleteDirectory(versionKey, cancellationToken).ConfigureAwait(false);
				await ioManager.CreateDirectory(versionKey, cancellationToken).ConfigureAwait(false);

				try
				{
					var download = await downloadTask.ConfigureAwait(false);
					await ioManager.ZipToDirectory(versionKey, download, cancellationToken).ConfigureAwait(false);
					await byondInstaller.InstallByond(ioManager.ResolvePath(versionKey), version, cancellationToken).ConfigureAwait(false);

					// make sure to do this last because this is what tells us we have a valid version in the future
					await ioManager.WriteAllBytes(ioManager.ConcatPath(versionKey, VersionFileName), Encoding.UTF8.GetBytes(version.ToString()), cancellationToken).ConfigureAwait(false);
				}
				catch (WebException e)
				{
					// since the user can easily provide non-exitent version numbers, we'll turn this into a JobException
					throw new JobException(String.Format(CultureInfo.InvariantCulture, "Error downloading BYOND version: {0}", e.Message));
				}
				catch (OperationCanceledException)
				{
					throw;
				}
				catch
				{
					await ioManager.DeleteDirectory(versionKey, cancellationToken).ConfigureAwait(false);
					throw;
				}

				ourTcs.SetResult(null);
			}
			catch (Exception e)
			{
				if (!(e is OperationCanceledException))
					await eventConsumer.HandleEvent(EventType.ByondInstallFail, new List<string> { e.Message }, cancellationToken).ConfigureAwait(false);
				lock (installedVersions)
					installedVersions.Remove(versionKey);
				ourTcs.SetException(e);
				throw;
			}
		}

		/// <inheritdoc />
		public async Task ChangeVersion(Version version, CancellationToken cancellationToken)
		{
			if (version == null)
				throw new ArgumentNullException(nameof(version));
			var versionKey = VersionKey(version);
			await InstallVersion(version, cancellationToken).ConfigureAwait(false);
			using (await SemaphoreSlimContext.Lock(semaphore, cancellationToken).ConfigureAwait(false))
			{
				await ioManager.WriteAllBytes(ActiveVersionFileName, Encoding.UTF8.GetBytes(versionKey), cancellationToken).ConfigureAwait(false);
				await eventConsumer.HandleEvent(EventType.ByondActiveVersionChange, new List<string> { ActiveVersion != null ? VersionKey(ActiveVersion) : null, versionKey }, cancellationToken).ConfigureAwait(false);
				ActiveVersion = version;
			}
		}

		/// <inheritdoc />
		public async Task<IByondExecutableLock> UseExecutables(Version requiredVersion, CancellationToken cancellationToken)
		{
			var versionToUse = requiredVersion ?? ActiveVersion;
			if (versionToUse == null)
				throw new JobException("No BYOND versions installed!");
			await InstallVersion(versionToUse, cancellationToken).ConfigureAwait(false);

			var versionKey = VersionKey(versionToUse);
			var binPathForVersion = ioManager.ConcatPath(versionKey, BinPath);

			return new ByondExecutableLock(
				ioManager,
				semaphore,
				versionToUse,
				ioManager.ResolvePath(
					ioManager.ConcatPath(
						binPathForVersion,
						byondInstaller.DreamDaemonName)),
				ioManager.ResolvePath(
					ioManager.ConcatPath(
						binPathForVersion,
						byondInstaller.DreamMakerName)),
				ioManager.ResolvePath(
					ioManager.ConcatPath(
						byondInstaller.PathToUserByondFolder,
						CfgDirectoryName,
						TrustedDmbFileName)));
		}

		/// <inheritdoc />
		public async Task StartAsync(CancellationToken cancellationToken)
		{
			async Task<byte[]> GetActiveVersion()
			{
				var activeVersionFileExists = await ioManager.FileExists(ActiveVersionFileName, cancellationToken).ConfigureAwait(false);
				return !activeVersionFileExists ? null : await ioManager.ReadAllBytes(ActiveVersionFileName, cancellationToken).ConfigureAwait(false);
			}

			var activeVersionBytesTask = GetActiveVersion();

<<<<<<< HEAD
			// Create local cfg directory in case it doesn't exist
			var localCfgDirectory = ioManager.ConcatPath(
					byondInstaller.PathToUserByondFolder,
					CfgDirectoryName);
			await ioManager.CreateDirectory(
				localCfgDirectory,
				cancellationToken).ConfigureAwait(false);

			// No need to do this on dev machines
#if !DEBUG
			// Delete trusted.txt so it doesn't grow too large
			await ioManager.DeleteFile(
				ioManager.ConcatPath(
					localCfgDirectory,
					TrustedDmbFileName),
				cancellationToken).ConfigureAwait(false);
#endif

=======
>>>>>>> 88a634ab
			var byondDirectory = ioManager.ResolvePath();
			await ioManager.CreateDirectory(byondDirectory, cancellationToken).ConfigureAwait(false);
			var directories = await ioManager.GetDirectories(byondDirectory, cancellationToken).ConfigureAwait(false);

<<<<<<< HEAD
			async Task ReadVersionAndDeleteTrustedList(string path)
=======
			async Task ReadVersion(string path)
>>>>>>> 88a634ab
			{
				var versionFile = ioManager.ConcatPath(path, VersionFileName);
				if (!await ioManager.FileExists(versionFile, cancellationToken).ConfigureAwait(false))
				{
					logger.LogInformation("Cleaning unparsable version path: {0}", ioManager.ResolvePath(path));
					await ioManager.DeleteDirectory(path, cancellationToken).ConfigureAwait(false); // cleanup
					return;
				}

				var bytes = await ioManager.ReadAllBytes(versionFile, cancellationToken).ConfigureAwait(false);
				var text = Encoding.UTF8.GetString(bytes);
				if (Version.TryParse(text, out var version))
				{
					var key = VersionKey(version);
					lock (installedVersions)
						if (!installedVersions.ContainsKey(key))
						{
							installedVersions.Add(key, Task.CompletedTask);
							return;
						}
				}

				await ioManager.DeleteDirectory(path, cancellationToken).ConfigureAwait(false);
			}

			await Task.WhenAll(directories.Select(x => ReadVersionAndDeleteTrustedList(x))).ConfigureAwait(false);

			var activeVersionBytes = await activeVersionBytesTask.ConfigureAwait(false);
			if (activeVersionBytes != null)
			{
				var activeVersionString = Encoding.UTF8.GetString(activeVersionBytes);
				if (Version.TryParse(activeVersionString, out var activeVersion))
					ActiveVersion = activeVersion;
				else
					await ioManager.DeleteFile(ActiveVersionFileName, cancellationToken).ConfigureAwait(false);
			}
		}

		/// <inheritdoc />
		public Task StopAsync(CancellationToken cancellationToken) => Task.CompletedTask;
	}
}<|MERGE_RESOLUTION|>--- conflicted
+++ resolved
@@ -242,7 +242,6 @@
 
 			var activeVersionBytesTask = GetActiveVersion();
 
-<<<<<<< HEAD
 			// Create local cfg directory in case it doesn't exist
 			var localCfgDirectory = ioManager.ConcatPath(
 					byondInstaller.PathToUserByondFolder,
@@ -261,17 +260,11 @@
 				cancellationToken).ConfigureAwait(false);
 #endif
 
-=======
->>>>>>> 88a634ab
 			var byondDirectory = ioManager.ResolvePath();
 			await ioManager.CreateDirectory(byondDirectory, cancellationToken).ConfigureAwait(false);
 			var directories = await ioManager.GetDirectories(byondDirectory, cancellationToken).ConfigureAwait(false);
 
-<<<<<<< HEAD
-			async Task ReadVersionAndDeleteTrustedList(string path)
-=======
 			async Task ReadVersion(string path)
->>>>>>> 88a634ab
 			{
 				var versionFile = ioManager.ConcatPath(path, VersionFileName);
 				if (!await ioManager.FileExists(versionFile, cancellationToken).ConfigureAwait(false))
@@ -297,7 +290,7 @@
 				await ioManager.DeleteDirectory(path, cancellationToken).ConfigureAwait(false);
 			}
 
-			await Task.WhenAll(directories.Select(x => ReadVersionAndDeleteTrustedList(x))).ConfigureAwait(false);
+			await Task.WhenAll(directories.Select(x => ReadVersion(x))).ConfigureAwait(false);
 
 			var activeVersionBytes = await activeVersionBytesTask.ConfigureAwait(false);
 			if (activeVersionBytes != null)
