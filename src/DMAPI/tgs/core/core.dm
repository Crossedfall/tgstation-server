/world/TgsNew(datum/tgs_event_handler/event_handler)
	var/tgs_version = world.params[TGS_VERSION_PARAMETER]
	if(!tgs_version)
		return

	var/path = SelectTgsApi(tgs_version)
	if(!path)
		TGS_ERROR_LOG("Found unsupported API version: [tgs_version]. If this is a valid version please report this, backporting is done on demand.")
		return

	TGS_INFO_LOG("Activating API for version [tgs_version]")
	var/datum/tgs_api/new_api = new path

	var/result = new_api.OnWorldNew(event_handler ? event_handler : new /datum/tgs_event_handler/tgs_default)
	if(result && result != TGS_UNIMPLEMENTED)
		TGS_WRITE_GLOBAL(tgs, new_api)
	else
		TGS_ERROR_LOG("Failed to activate API!")

/world/proc/SelectTgsApi(tgs_version)
	//remove the old 3.0 header
	tgs_version = replacetext(tgs_version, "/tg/station 13 Server v", "")
<<<<<<< HEAD

=======
	
>>>>>>> d5095b7e
	var/list/version_bits = splittext(tgs_version, ".")

	var/super = text2num(version_bits[1])
	var/major = text2num(version_bits[2])
	var/minor = text2num(version_bits[3])
	var/patch = text2num(version_bits[4])

	switch(super)
		if(3)
			switch(major)
				if(2)
					return /datum/tgs_api/v3210

	if(super != null && major != null && minor != null && patch != null && tgs_version > TgsMaximumAPIVersion())
		TGS_ERROR_LOG("Detected unknown API version! Defaulting to latest. Update the DMAPI to fix this problem.")
		return /datum/tgs_api/latest

/world/TgsMaximumAPIVersion()
	return "4.0.0.0"

/world/TgsMinimumAPIVersion()
	return "3.2.0.0"

/world/TgsInitializationComplete()
	var/datum/tgs_api/api = TGS_READ_GLOBAL(tgs)
	if(api)
		api.OnInitializationComplete()

/world/proc/TgsTopic(T)
	var/datum/tgs_api/api = TGS_READ_GLOBAL(tgs)
	if(api)
		var/result = api.OnTopic(T)
		if(result != TGS_UNIMPLEMENTED)
			return result

/world/TgsRevision()
	var/datum/tgs_api/api = TGS_READ_GLOBAL(tgs)
	if(api)
		var/result = api.Revision()
		if(result != TGS_UNIMPLEMENTED)
			return result

/world/TgsReboot()
	var/datum/tgs_api/api = TGS_READ_GLOBAL(tgs)
	if(api)
		api.OnReboot()

/world/TgsAvailable()
	return TGS_READ_GLOBAL(tgs) != null

/world/TgsVersion()
	return world.params[TGS_VERSION_PARAMETER]

/world/TgsInstanceName()
	var/datum/tgs_api/api = TGS_READ_GLOBAL(tgs)
	if(api)
		var/result = api.InstanceName()
		if(result != TGS_UNIMPLEMENTED)
			return result

/world/TgsTestMerges()
	var/datum/tgs_api/api = TGS_READ_GLOBAL(tgs)
	if(api)
		var/result = api.TestMerges()
		if(result != TGS_UNIMPLEMENTED)
			return result
	return list()

/world/TgsEndProcess()
	var/datum/tgs_api/api = TGS_READ_GLOBAL(tgs)
	if(api)
		api.EndProcess()

/world/TgsChatChannelInfo()
	var/datum/tgs_api/api = TGS_READ_GLOBAL(tgs)
	if(api)
		var/result = api.ChatChannelInfo()
		if(result != TGS_UNIMPLEMENTED)
			return result
	return list()

/world/TgsChatBroadcast(message, list/channels)
	var/datum/tgs_api/api = TGS_READ_GLOBAL(tgs)
	if(api)
		api.ChatBroadcast(message, channels)

/world/TgsTargetedChatBroadcast(message, admin_only)
	var/datum/tgs_api/api = TGS_READ_GLOBAL(tgs)
	if(api)
		api.ChatTargetedBroadcast(message, admin_only)

/world/TgsChatPrivateMessage(message, datum/tgs_chat_user/user)
	var/datum/tgs_api/api = TGS_READ_GLOBAL(tgs)
	if(api)
		api.ChatPrivateMessage(message, user)

/*
The MIT License

Copyright (c) 2017 Jordan Brown

Permission is hereby granted, free of charge,
to any person obtaining a copy of this software and
associated documentation files (the "Software"), to
deal in the Software without restriction, including
without limitation the rights to use, copy, modify,
merge, publish, distribute, sublicense, and/or sell
copies of the Software, and to permit persons to whom
the Software is furnished to do so,
subject to the following conditions:

The above copyright notice and this permission notice
shall be included in all copies or substantial portions of the Software.

THE SOFTWARE IS PROVIDED "AS IS", WITHOUT WARRANTY OF ANY KIND,
EXPRESS OR IMPLIED, INCLUDING BUT NOT LIMITED TO THE WARRANTIES
OF MERCHANTABILITY, FITNESS FOR A PARTICULAR PURPOSE AND NONINFRINGEMENT.
IN NO EVENT SHALL THE AUTHORS OR COPYRIGHT HOLDERS BE LIABLE FOR
ANY CLAIM, DAMAGES OR OTHER LIABILITY, WHETHER IN AN ACTION OF CONTRACT,
TORT OR OTHERWISE, ARISING FROM, OUT OF OR IN CONNECTION WITH THE
SOFTWARE OR THE USE OR OTHER DEALINGS IN THE SOFTWARE.
*/<|MERGE_RESOLUTION|>--- conflicted
+++ resolved
@@ -20,11 +20,7 @@
 /world/proc/SelectTgsApi(tgs_version)
 	//remove the old 3.0 header
 	tgs_version = replacetext(tgs_version, "/tg/station 13 Server v", "")
-<<<<<<< HEAD
-
-=======
-	
->>>>>>> d5095b7e
+  
 	var/list/version_bits = splittext(tgs_version, ".")
 
 	var/super = text2num(version_bits[1])
