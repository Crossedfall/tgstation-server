<Project Sdk="Microsoft.NET.Sdk">

  <PropertyGroup>
    <TargetFramework>netcoreapp2.0</TargetFramework>

    <IsPackable>false</IsPackable>
    <LangVersion>latest</LangVersion>
  </PropertyGroup>

  <ItemGroup>
<<<<<<< HEAD
    <PackageReference Include="Microsoft.NET.Test.Sdk" Version="15.8.0" />
    <PackageReference Include="MSTest.TestAdapter" Version="1.3.2" />
    <PackageReference Include="MSTest.TestFramework" Version="1.3.2" />
=======
    <PackageReference Include="Microsoft.NET.Test.Sdk" Version="15.7.0" />
    <PackageReference Include="Moq" Version="4.10.0" />
    <PackageReference Include="MSTest.TestAdapter" Version="1.2.0" />
    <PackageReference Include="MSTest.TestFramework" Version="1.2.0" />
>>>>>>> 1ca93c72
  </ItemGroup>

  <ItemGroup>
    <ProjectReference Include="..\..\src\Tgstation.Server.Client\Tgstation.Server.Client.csproj" />
  </ItemGroup>

</Project><|MERGE_RESOLUTION|>--- conflicted
+++ resolved
@@ -8,16 +8,10 @@
   </PropertyGroup>
 
   <ItemGroup>
-<<<<<<< HEAD
     <PackageReference Include="Microsoft.NET.Test.Sdk" Version="15.8.0" />
+    <PackageReference Include="Moq" Version="4.10.0" />
     <PackageReference Include="MSTest.TestAdapter" Version="1.3.2" />
     <PackageReference Include="MSTest.TestFramework" Version="1.3.2" />
-=======
-    <PackageReference Include="Microsoft.NET.Test.Sdk" Version="15.7.0" />
-    <PackageReference Include="Moq" Version="4.10.0" />
-    <PackageReference Include="MSTest.TestAdapter" Version="1.2.0" />
-    <PackageReference Include="MSTest.TestFramework" Version="1.2.0" />
->>>>>>> 1ca93c72
   </ItemGroup>
 
   <ItemGroup>
