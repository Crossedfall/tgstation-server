--- conflicted
+++ resolved
@@ -74,14 +74,8 @@
 		string FindTheDroidsWereLookingFor(string search = null, bool useDomain = false)
 		{
 			//find the group that is authorized to use the tools
-<<<<<<< HEAD
-			var pc = new PrincipalContext(ContextType.Machine);
+			var pc = new PrincipalContext(useDomain ? ContextType.Domain : ContextType.Machine);
 			var groupName = search ?? Config.AuthorizedUserGroupSID;
-=======
-			var pc = new PrincipalContext(useDomain ? ContextType.Domain : ContextType.Machine);
-			var config = Properties.Settings.Default;
-			var groupName = search ?? config.AuthorizedGroupSID;
->>>>>>> 5eb74832
 			if (String.IsNullOrWhiteSpace(groupName))
 				return null;
 			var gp = GroupPrincipal.FindByIdentity(pc, search != null ? IdentityType.Name : IdentityType.Sid, groupName);
