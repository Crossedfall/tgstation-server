﻿using LibGit2Sharp;
using System;
using System.Collections.Generic;
using System.Diagnostics;
using System.IO;
using System.Linq;
using System.Net;
using System.Threading;
using System.Web.Script.Serialization;
using TGServiceInterface;
using TGServiceInterface.Components;

namespace TGServerService
{
	sealed partial class ServerInstance : ITGRepository, IDisposable
	{
		/// <summary>
		/// The <see cref="ServerInstance"/> directory for the repository
		/// </summary>
		const string RepoPath = "Repository";
		/// <summary>
		/// The path to the Repository's <see cref="RepoConfig"/> json
		/// </summary>
		const string RepoTGS3SettingsPath = RepoPath + "/TGS3.json";
		/// <summary>
		/// Path to the <see cref="ServerInstance"/>'s <see cref="RepoConfig"/> json
		/// </summary>
		const string CachedTGS3SettingsPath = "TGS3.json";
		/// <summary>
		/// Error message for when a merge operation fails due to the target branch already having the source branch's commits
		/// </summary>
		const string RepoErrorUpToDate = "Already up to date!";
		/// <summary>
		/// Git remote for push operations
		/// </summary>
		const string SSHPushRemote = "ssh_push_target";
		/// <summary>
		/// The <see cref="ServerInstance"/> directory for the repository SSH keys
		/// </summary>
		const string RepoKeyDir = "RepoKey/";
		/// <summary>
		/// The path to the private ssh-rsa key file
		/// </summary>
		const string PrivateKeyPath = RepoKeyDir + "private_key.txt";
		/// <summary>
		/// The path to the public ssh-rsa key file
		/// </summary>
		const string PublicKeyPath = RepoKeyDir + "public_key.txt";
		/// <summary>
		/// File name for monitoring which github pull requests are currently test merged
		/// </summary>
		const string PRJobFile = "prtestjob.json";
		/// <summary>
		/// The branch that points to the current commit that is live or staged to be live in DreamDaemon
		/// </summary>
		const string LiveTrackingBranch = "___TGSLiveCommitTrackingBranch";
		/// <summary>
		/// Commit message for <see cref="RepoConfig.PathsToStage"/>
		/// </summary>
		const string CommitMessage = "Automatic changelog compile, [ci skip]";

		/// <summary>
		/// Used in conjunction with <see cref="RepoBusy"/> for multithreading safety
		/// </summary>
		object RepoLock = new object();
		/// <summary>
		/// Used in conjunction with <see cref="RepoLock"/> for multithreading safety
		/// </summary>
		bool RepoBusy = false;
		/// <summary>
		/// Whether or not a git clone operation is in progress
		/// </summary>
		bool Cloning = false;

		/// <summary>
		/// The repository object
		/// </summary>
		Repository Repo;
		/// <summary>
		/// Used for reporting operation progress to the <see cref="TGServiceInterface"/>
		/// </summary>
		int currentProgress = -1;

		/// <summary>
		/// Used for automatically updating the <see cref="ServerInstance"/>
		/// </summary>
		System.Timers.Timer autoUpdateTimer = new System.Timers.Timer()
		{
			AutoReset = true
		};

		/// <summary>
		/// Initializes the repository
		/// </summary>
		void InitRepo()
		{
			Directory.CreateDirectory(RelativePath(RepoKeyDir));
			if(Exists())
				UpdateBridgeDll(false);
			if(LoadRepo() == null)
				DisableGarbageCollectionNoLock();
			//start the autoupdate timer
			autoUpdateTimer.Elapsed += AutoUpdateTimer_Elapsed;
			SetAutoUpdateInterval(Config.AutoUpdateInterval);
		}

		/// <summary>
		/// Checks if the <see cref="CachedTGS3SettingsPath"/> and <see cref="RepoTGS3SettingsPath"/> json files match. 
		/// </summary>
		/// <returns><see langword="true"/> if the jsons match, <see langword="false"/> otherwise</returns>
		bool RepoConfigsMatch()
		{
			//this should never be called while the repo is busy
			RepoConfig I = null;
			lock (RepoLock)
			{
				if (!RepoBusy && LoadRepo() == null)
					I = new RepoConfig(RelativePath(RepoTGS3SettingsPath));
			}
			if (I == null)
				throw new Exception("Unable to load TGS3.json from repo!");
			var J = GetCachedRepoConfig();
			return I == J;
		}

		/// <summary>
		/// Gets the <see cref="RepoConfig"/> for <see cref="CachedTGS3SettingsPath"/>
		/// </summary>
		/// <returns>The <see cref="RepoConfig"/> for <see cref="CachedTGS3SettingsPath"/></returns>
		RepoConfig GetCachedRepoConfig()
		{
			return new RepoConfig(RelativePath(CachedTGS3SettingsPath));
		}

		/// <inheritdoc />
		public bool OperationInProgress()
		{
			lock (RepoLock)
			{
				return RepoBusy;
			}
		}

		/// <inheritdoc />
		public int CheckoutProgress()
		{
			return currentProgress;
		}

		/// <summary>
		/// Initializes <see cref="Repo"/>
		/// </summary>
		/// <returns><see langword="null"/> on success, error message on failure</returns>
		string LoadRepo()
		{
			if (Repo != null)
				return null;
			if (!Repository.IsValid(RelativePath(RepoPath)))
				return "Repository does not exist";
			try
			{
				Repo = new Repository(RelativePath(RepoPath));
			}
			catch (Exception e)
			{
				return e.ToString();
			}
			return null;
		}

		/// <summary>
		/// Cleans up <see cref="Repo"/>
		/// </summary>
		void DisposeRepo()
		{
			if (Repo != null)
			{
				Repo.Dispose();
				Repo = null;
			}
		}

		/// <inheritdoc />
		public bool Exists()
		{
			lock (RepoLock)
			{
				return !Cloning && Repository.IsValid(RelativePath(RepoPath));
			}
		}

		/// <summary>
		/// Updates <see cref="currentProgress"/> with the progess of the current <see cref="Repo"/> transfer operation
		/// </summary>
		/// <param name="progress">The <see cref="TransferProgress"/> of the current <see cref="Repo"/> transfer operation</param>
		/// <returns><see langword="true"/></returns>
		bool HandleTransferProgress(TransferProgress progress)
		{
			currentProgress = ((int)(((float)progress.ReceivedObjects / progress.TotalObjects) * 100) / 2) +( (int)(((float)progress.IndexedObjects / progress.TotalObjects) * 100) / 2);
			return true;
		}

		/// <summary>
		/// Updates <see cref="currentProgress"/> with the progess of the current <see cref="Repo"/> checkout operation
		/// </summary>
		/// <param name="path">Ignored</param>
		/// <param name="completedSteps">Dividend for progress calculation</param>
		/// <param name="totalSteps">Divisor for progress calculation</param>
		void HandleCheckoutProgress(string path, int completedSteps, int totalSteps)
		{
			currentProgress = (int)(((float)completedSteps / totalSteps) * 100);
		}

		/// <summary>
		/// Backups up the <see cref="StaticDirs"/> and deletes the current <see cref="RepoPath"/> if they exist. Clones the given branch of the given remote. Sets up new <see cref="StaticDirs"/>
		/// </summary>
		/// <param name="twostrings">Remote and branch name, seperated by a ' '</param>
		void Clone(object twostrings)
		{
			//busy flag set by caller
			var ts = ((string)twostrings).Split(' ');
			var RepoURL = ts[0];
			var BranchName = ts[1];
			try
			{
				SendMessage(String.Format("REPO: {2} started: Cloning {0} branch of {1} ...", BranchName, RepoURL, Repository.IsValid(RepoPath) ? "Full reset" : "Setup"), MessageType.DeveloperInfo);
				try
				{
					DisposeRepo();
					Program.DeleteDirectory(RelativePath(RepoPath));
					DeletePRList();
					lock (configLock)
					{
						BackupAndDeleteStaticDirectory();
					}

					var Opts = new CloneOptions()
					{
						BranchName = BranchName,
						RecurseSubmodules = true,
						OnTransferProgress = HandleTransferProgress,
						OnCheckoutProgress = HandleCheckoutProgress,
						CredentialsProvider = GenerateGitCredentials,
					};

					Repository.Clone(RepoURL, RelativePath(RepoPath), Opts);
					currentProgress = -1;
					LoadRepo();

					DisableGarbageCollectionNoLock();

					//create an ssh remote for pushing
					Repo.Network.Remotes.Add(SSHPushRemote, RepoURL.Replace("git://", "ssh://").Replace("https://", "ssh://"));

					InitialConfigureRepository();

					SendMessage("REPO: Clone complete!", MessageType.DeveloperInfo);
					WriteInfo("Repository {0}:{1} successfully cloned", EventID.RepoClone);
				}
				finally
				{
					currentProgress = -1;
				}
			}
			catch (Exception e)

			{
				SendMessage("REPO: Setup failed!", MessageType.DeveloperInfo);
				WriteWarning(String.Format("Failed to clone {2}:{0}: {1}", BranchName, e.ToString(), RepoURL), EventID.RepoCloneFail);
			}
			finally
			{
				lock (RepoLock)
				{
					RepoBusy = false;
					Cloning = false;
				}
			}
		}
		
		/// <summary>
		/// Turns off the gc.auto git config setting
		/// </summary>

		void DisableGarbageCollectionNoLock()
		{
			Repo.Config.Set("gc.auto", false);
		}

		/// <summary>
		/// Copies the Static directory to the first available Static_BACKUP path in the <see cref="ServerInstance"/> then deleted the old directory
		/// </summary>
		void BackupAndDeleteStaticDirectory()
		{
			var rsd = RelativePath(StaticDirs);
			if (Directory.Exists(rsd))
			{
				int count = 1;

				var rsbd = RelativePath(StaticBackupDir);
				string path = Path.GetDirectoryName(rsbd);
				string newFullPath = rsbd;

				while (File.Exists(newFullPath) || Directory.Exists(newFullPath))
				{
					string tempDirName = string.Format("{0}({1})", rsbd, count++);
					newFullPath = Path.Combine(path, tempDirName);
				}

				Program.CopyDirectory(rsd, newFullPath);
			}
			Program.DeleteDirectory(rsd);
		}

		/// <summary>
		/// Updates the <see cref="CachedTGS3SettingsPath"/> with the <see cref="RepoTGS3SettingsPath"/>
		/// </summary>
		/// <returns><see langword="null"/> on success, error message on failure</returns>
		public string UpdateTGS3Json()
		{
			try
			{
				if (File.Exists(RelativePath(RepoTGS3SettingsPath)))
					File.Copy(RelativePath(RepoTGS3SettingsPath), RelativePath(CachedTGS3SettingsPath), true);
				else if (File.Exists(RelativePath(CachedTGS3SettingsPath)))
					File.Delete(RelativePath(CachedTGS3SettingsPath));
			}
			catch(Exception e)
			{
				return e.ToString();
			}
			return null;
		}

		/// <summary>
		/// Initial setup for the <see cref="StaticDirs"/> and <see cref="CachedTGS3SettingsPath"/>
		/// </summary>
		void InitialConfigureRepository()
		{
<<<<<<< HEAD
			Directory.CreateDirectory(RelativePath(StaticDirs));
			UpdateInterfaceDll(false);
=======
			Directory.CreateDirectory(StaticDirs);
			UpdateBridgeDll(false);
>>>>>>> c725fdd6
			UpdateTGS3Json();
			var Config = GetCachedRepoConfig();	//RepoBusy is set if we're here
			foreach(var I in Config.StaticDirectoryPaths)
			{
				try
				{
					var source = Path.Combine(RelativePath(RepoPath), I);
					var dest = Path.Combine(RelativePath(StaticDirs), I);
					if (Directory.Exists(source))
						Program.CopyDirectory(source, dest);
					else
						Directory.CreateDirectory(dest);
				}
				catch
				{
					WriteError("Could not setup static directory: " + I, EventID.RepoConfigurationFail);
				}
			}
			foreach(var I in Config.DLLPaths)
			{
				try
				{
					var source = Path.Combine(RelativePath(RepoPath), I);
					if (!File.Exists(source))
					{
						WriteWarning("Could not find DLL: " + I, EventID.RepoConfigurationFail);
						continue;
					}
					var dest = Path.Combine(RelativePath(StaticDirs), I);
					Program.CopyFileForceDirectories(source, dest, false);
				}
				catch
				{
					WriteError("Could not setup static DLL: " + I, EventID.RepoConfigurationFail);
				}
			}
		}
		
		/// <inheritdoc />
		public string Setup(string RepoURL, string BranchName)
		{
			lock (RepoLock)
			{
				if (RepoBusy)
					return "Repo is busy!";
				lock (CompilerLock)
				{
					if (!CompilerIdleNoLock())
						return "Compiler is running!";
				}
				if (DaemonStatus() != DreamDaemonStatus.Offline)
					return "DreamDaemon is running!";
				if (RepoURL.Contains("ssh://") && !SSHAuth())
					return String.Format("SSH url specified but either {0} or {1} does not exist in the server directory!", PrivateKeyPath, PublicKeyPath);
				RepoBusy = true;
				Cloning = true;
				new Thread(new ParameterizedThreadStart(Clone))
				{
					IsBackground = true //make sure we don't hold up shutdown
				}.Start(RepoURL + ' ' + BranchName);
				return null;
			}
		}

		/// <summary>
		/// Gets the SHA or branch name of the <see cref="Repo"/>'s HEAD
		/// </summary>
		/// <param name="error"><see langword="null"/> on success, error message on failure</param>
		/// <param name="branch">If <see langword="true"/>, returns the branch name instead of the SHA</param>
		/// <param name="tracked">If <see langword="true"/>, returns the tracked branch SHA and ignores <paramref name="branch"/></param>
		/// <returns>The SHA or branch name of the <see cref="Repo"/>'s HEAD</returns>
		string GetShaOrBranch(out string error, bool branch, bool tracked)
		{
			lock (RepoLock)
			{
				var result = LoadRepo();
				if (result != null)
				{
					error = result;
					return null;
				}

				try
				{
					error = null;
					if (tracked && Repo.Head.TrackedBranch != null)
						return Repo.Head.TrackedBranch.Tip.Sha;
					return branch ? Repo.Head.FriendlyName : Repo.Head.Tip.Sha;
				}
				catch (Exception e)
				{
					error = e.ToString();
					return null;
				}
			}
		}
		
		/// <inheritdoc />
		public string GetHead(bool useTracked, out string error)
		{
			return GetShaOrBranch(out error, false, useTracked);
		}

		/// <inheritdoc />
		public string GetBranch(out string error)
		{
			return GetShaOrBranch(out error, true, false);
		}

		/// <inheritdoc />
		public string GetRemote(out string error)
		{
			try
			{
				var res = LoadRepo();
				if (res != null)
				{
					error = res;
					return null;
				}
				error = null;
				return Repo.Network.Remotes["origin"].Url;
			}
			catch (Exception e)
			{
				error = e.ToString();
				return null;
			}
		}

		/// <summary>
		/// Equivalent of running `git reset --hard` on the repository. Requires <see cref="RepoLock"/>
		/// </summary>
		/// <param name="targetBranch">If not <see langword="null"/>, reset to this branch instead of HEAD</param>
		/// <returns><see langword="null"/> on success, error message on failure</returns>
		string ResetNoLock(Branch targetBranch)
		{
			try
			{
				if (targetBranch != null)
					Repo.Reset(ResetMode.Hard, targetBranch.Tip);
				else
					Repo.Reset(ResetMode.Hard);
				return null;
			}
			catch (Exception e)
			{
				return e.ToString();
			}
		}

		/// <inheritdoc />
		public string Checkout(string sha)
		{
			if (sha == LiveTrackingBranch)
				return "I'm sorry Dave, I'm afraid I can't do that...";
			lock (RepoLock)
			{
				var result = LoadRepo();
				if (result != null)
					return result;
				SendMessage("REPO: Checking out object: " + sha, MessageType.DeveloperInfo);
				try
				{
					if (Repo.Branches[sha] == null)
					{
						//see if origin has the branch
						result = Fetch();
						var trackedBranch = Repo.Branches[String.Format("origin/{0}", sha)];
						if (trackedBranch != null)
						{
							var newBranch = Repo.CreateBranch(sha, trackedBranch.Tip);
							//track it
							Repo.Branches.Update(newBranch, b => b.TrackedBranch = trackedBranch.CanonicalName);
						}
						else if (result != null)
							return result;
					}
					var Opts = new CheckoutOptions()
					{
						CheckoutModifiers = CheckoutModifiers.Force,
						OnCheckoutProgress = HandleCheckoutProgress,
					};
					Commands.Checkout(Repo, sha, Opts);
					var res = ResetNoLock(null);
					UpdateSubmodules();
					SendMessage("REPO: Checkout complete!", MessageType.DeveloperInfo);
					WriteInfo("Repo checked out " + sha, EventID.RepoCheckout);
					return res;
				}
				catch (Exception e)
				{
					SendMessage("REPO: Checkout failed!", MessageType.DeveloperInfo);
					WriteWarning(String.Format("Repo checkout of {0} failed: {1}", sha, e.ToString()), EventID.RepoCheckoutFail);
					return e.ToString();
				}
			}
		}

		/// <summary>
		/// Merges given <paramref name="committish"/> into the current branch
		/// </summary>
		/// <param name="committish">The sha/branch/tag to merge</param>
		/// <returns><see langword="null"/> on success, error message on failure</returns>
		string MergeBranch(string committish)
		{
			var mo = new MergeOptions()
			{
				OnCheckoutProgress = HandleCheckoutProgress
			};
			var Result = Repo.Merge(committish, MakeSig());
			currentProgress = -1;
			switch (Result.Status)
			{
				case MergeStatus.Conflicts:
					ResetNoLock(null);
					SendMessage("REPO: Merge conflicted, aborted.", MessageType.DeveloperInfo);
					return "Merge conflict occurred.";
				case MergeStatus.UpToDate:
					return RepoErrorUpToDate;
			}
			return null;
		}

		/// <inheritdoc />
		public string Update(bool reset)
		{
			return UpdateImpl(reset, true);
		}

		/// <summary>
		/// Fetches the origin and merges it into the current branch
		/// </summary>
		/// <param name="reset">If <see langword="true"/>, the operation will perform a hard reset instead of a merge</param>
		/// <param name="successOnUpToDate">If <see langword="true"/>, a return value of <see cref="RepoErrorUpToDate"/> will be changed to <see langword="null"/></param>
		/// <returns><see langword="null"/> on success, error message on failure</returns>
		string UpdateImpl(bool reset, bool successOnUpToDate)
		{
			lock (RepoLock)
			{
				var result = LoadRepo();
				if (result != null)
					return result;
				try
				{
					if (Repo.Head == null || !Repo.Head.IsTracking)
						return "Cannot update while not on a tracked branch";

					var res = Fetch();
					if (res != null)
						return res;

					var originBranch = Repo.Head.TrackedBranch;
					if (!successOnUpToDate && Repo.Head.Tip.Sha == originBranch.Tip.Sha)
						return RepoErrorUpToDate;

					SendMessage(String.Format("REPO: Updating origin branch...({0})", reset ? "Hard Reset" : "Merge"), MessageType.DeveloperInfo);

					if (reset)
					{
						var error = ResetNoLock(Repo.Head.TrackedBranch);
						UpdateSubmodules();
						if (error != null)
							throw new Exception(error);
						DeletePRList();
						WriteInfo("Repo hard updated to " + originBranch.Tip.Sha, EventID.RepoHardUpdate);
						return error;
					}
					res = MergeBranch(originBranch.FriendlyName);
					if (res != null)
						throw new Exception(res);
					UpdateSubmodules();
					WriteInfo("Repo merge updated to " + originBranch.Tip.Sha, EventID.RepoMergeUpdate);
					return null;
				}
				catch (Exception E)
				{
					SendMessage("REPO: Update failed!", MessageType.DeveloperInfo);
					WriteWarning(String.Format("Repo{0} update failed", reset ? " hard" : ""), reset ? EventID.RepoHardUpdateFail : EventID.RepoMergeUpdateFail);
					return E.ToString();
				}
			}
		}

		/// <summary>
		/// Properly updates any git submodules in the repository
		/// </summary>
		private void UpdateSubmodules()
		{
			var suo = new SubmoduleUpdateOptions
			{
				Init = true
			};
			foreach (var I in Repo.Submodules)
				try
				{
					Repo.Submodules.Update(I.Name, suo);
				}
				catch (Exception e)
				{
					try
					{
						//workaround for https://github.com/libgit2/libgit2/issues/3820
						//kill off the modules/ folder in .git and try again
						try
						{
							Program.DeleteDirectory(String.Format("{0}/.git/modules/{1}", RepoPath, I.Path));
						}
						catch
						{
							throw e;
						}
						Repo.Submodules.Update(I.Name, suo);
						var msg = String.Format("I had to reclone submodule {0}. If this is happening a lot find a better hack or fix https://github.com/libgit2/libgit2/issues/3820!", I.Name);
						SendMessage(String.Format("REPO: {0}", msg), MessageType.DeveloperInfo);
						WriteWarning(msg, EventID.Submodule);
					}
					catch (Exception ex)
					{
						WriteError(String.Format("Failed to update submodule {0}! Error: {1}", I.Name, ex.ToString()), EventID.Submodule);
					}
				}
		}

		/// <summary>
		/// Creates a date and timestamped tag of the current HEAD
		/// </summary>
		/// <returns><see langword="null"/> on success, error message on failure</returns>
		string CreateBackup()
		{
			try
			{
				lock (RepoLock)
				{
					var res = LoadRepo();
					if (res != null)
						return res;

					//Make sure we don't already have a backup at this commit
					var HEAD = Repo.Head.Tip.Sha;
					foreach (var T in Repo.Tags)
						if (T.Target.Sha == HEAD)
							return null;

					var tagName = "TGS-Compile-Backup-" + DateTime.Now.ToString("yyyy-MM-dd--HH.mm.ss");
					var tag = Repo.ApplyTag(tagName);

					if (tag != null)
					{
						WriteInfo("Repo backup created at tag: " + tagName + " commit: " + HEAD, EventID.RepoBackupTag);
						return null;
					}
					throw new Exception("Tag creation failed!");
				}
			}
			catch (Exception e)
			{
				WriteWarning(String.Format("Failed backup tag creation at commit {0}!", Repo.Head.Tip.Sha), EventID.RepoBackupTagFail);
				return e.ToString();
			}
		}

		/// <summary>
		/// Lists tags in the repository created by the <see cref="ServerInstance"/>
		/// </summary>
		/// <param name="error"><see langword="null"/> on success, error message on failure</param>
		/// <returns>A dictionary of tag title -> commit SHA on success, <see langword="null"/> on failure</returns>
		public IDictionary<string, string> ListBackups(out string error)
		{
			try
			{
				lock (RepoLock)
				{
					error = LoadRepo();
					if (error != null)
						return null;

					var res = new Dictionary<string, string>();
					foreach (var T in Repo.Tags)
						if (T.FriendlyName.Contains("TGS"))
							res.Add(T.FriendlyName, T.Target.Sha);
					return res;
				}
			}
			catch (Exception e)
			{
				error = e.ToString();
				return null;
			}
		}

		/// <inheritdoc />
		public string Reset(bool trackedBranch)
		{
			lock (RepoLock)
			{
				var res = LoadRepo() ?? ResetNoLock(trackedBranch ? (Repo.Head.TrackedBranch ?? Repo.Head) : Repo.Head);
				if (res == null)
				{
					SendMessage(String.Format("REPO: Hard reset to {0}branch", trackedBranch ? "tracked " : ""), MessageType.DeveloperInfo);
					if (trackedBranch)
						DeletePRList();
					WriteInfo(String.Format("Repo branch reset{0}", trackedBranch ? " to tracked branch" : ""), trackedBranch ? EventID.RepoResetTracked : EventID.RepoReset);
					return null;
				}
				WriteWarning(String.Format("Failed to reset{0}: {1}", trackedBranch ? " to tracked branch" : "", res), trackedBranch ? EventID.RepoResetTrackedFail : EventID.RepoResetFail);
				return res;
			}
		}
		
		/// <summary>
		/// Creates a commit <see cref="LibGit2Sharp.Signature"/> based off of the configured name and e-mail
		/// </summary>
		/// <returns>The created <see cref="LibGit2Sharp.Signature"/></returns>
		Signature MakeSig()
		{
			return new Signature(new Identity(Config.CommitterName, Config.CommitterEmail), DateTimeOffset.Now);
		}

		/// <summary>
		/// Deletes the <see cref="ServerInstance"/>'s <see cref="PRJobFile"/>
		/// </summary>
		void DeletePRList()
		{
			if (File.Exists(RelativePath(PRJobFile)))
				try
				{
					File.Delete(RelativePath(PRJobFile));
				}
				catch (Exception e)
				{
					WriteError("Failed to delete PR list: " + e.ToString(), EventID.RepoPRListError);
				}
		}

		/// <summary>
		/// Deserializes the <see cref="PRJobFile"/>
		/// </summary>
		/// <returns>A <see cref="IDictionary{TKey, TValue}"/> of <see cref="IDictionary{TKey, TValue}"/>. The outer one is keyed by PR# the inner one is keyed by internal <see cref="string"/>s</returns>
		IDictionary<string, IDictionary<string, string>> GetCurrentPRList()
		{
			if (!File.Exists(RelativePath(PRJobFile)))
				return new Dictionary<string, IDictionary<string, string>>();
			var rawdata = File.ReadAllText(RelativePath(PRJobFile));
			var Deserializer = new JavaScriptSerializer();
			return Deserializer.Deserialize<IDictionary<string, IDictionary<string, string>>>(rawdata);
		}

		/// <summary>
		/// Serializes pull request info into <see cref="PRJobFile"/>
		/// </summary>
		/// <param name="list"></param>
		void SetCurrentPRList(IDictionary<string, IDictionary<string, string>> list)
		{
			var Serializer = new JavaScriptSerializer();
			var rawdata = Serializer.Serialize(list);
			File.WriteAllText(RelativePath(PRJobFile), rawdata);
		}

		/// <inheritdoc />
		public string MergePullRequest(int PRNumber)
		{
			lock (RepoLock)
			{
				var result = LoadRepo();
				if (result != null)
					return result;
				SendMessage(String.Format("REPO: Merging PR #{0}...", PRNumber), MessageType.DeveloperInfo);
				result = ResetNoLock(null);
				if (result != null)
					return result;
				try
				{
					//only supported with github
					var remoteUrl = Repo.Network.Remotes["origin"].Url;
					if (!remoteUrl.Contains("github.com"))
						return "Only supported with Github based repositories.";


					var Refspec = new List<string>();
					var PRBranchName = String.Format("pr-{0}", PRNumber);
					var LocalBranchName = String.Format("pull/{0}/headrefs/heads/{1}", PRNumber, PRBranchName);
					Refspec.Add(String.Format("pull/{0}/head:{1}", PRNumber, PRBranchName));
					var logMessage = "";

					var branch = Repo.Branches[LocalBranchName];
					if (branch != null)
						//Need to delete the branch first in case of rebase
						Repo.Branches.Remove(branch);

					Commands.Fetch(Repo, "origin", Refspec, GenerateFetchOptions(), logMessage);  //shitty api has no failure state for this

					currentProgress = -1;

					var Config = Properties.Settings.Default;


					branch = Repo.Branches[LocalBranchName];
					if (branch == null)
					{
						SendMessage("REPO: PR could not be fetched. Does it exist?", MessageType.DeveloperInfo);
						return String.Format("PR #{0} could not be fetched. Does it exist?", PRNumber);
					}

					//so we'll know if this fails
					var Result = MergeBranch(LocalBranchName);

					if (Result == null)
						try
						{
							UpdateSubmodules();
						}
						catch (Exception e)
						{
							Result = e.ToString();
						}

					if (Result == null)
					{
						WriteInfo(String.Format("Merged pull request #{0}", PRNumber), EventID.RepoPRMerge);
						try
						{
							var CurrentPRs = GetCurrentPRList();
							var PRNumberString = PRNumber.ToString();
							CurrentPRs.Remove(PRNumberString);
							var newPR = new Dictionary<string, string>();

							//do some excellent remote fuckery here to get the api page
							var prAPI = remoteUrl;
							prAPI = prAPI.Replace("/.git", "");
							prAPI = prAPI.Replace(".git", "");
							prAPI = prAPI.Replace("github.com", "api.github.com/repos");
							prAPI += "/pulls/" + PRNumberString + ".json";
							string json;
							using (var wc = new WebClient())
							{
								wc.Headers.Add("user-agent", "TGStationServerService");
								json = wc.DownloadString(prAPI);
							}

							var Deserializer = new JavaScriptSerializer();
							var dick = Deserializer.DeserializeObject(json) as IDictionary<string, object>;
							var user = dick["user"] as IDictionary<string, object>;

							newPR.Add("commit", branch.Tip.Sha);
							newPR.Add("author", (string)user["login"]);
							newPR.Add("title", (string)dick["title"]);
							CurrentPRs.Add(PRNumberString, newPR);
							SetCurrentPRList(CurrentPRs);
						}
						catch (Exception e)
						{
							WriteError("Failed to update PR list", EventID.RepoPRListError);
							return "PR Merged, JSON update failed: " + e.ToString();
						}
					}
					return Result;
				}
				catch (Exception E)
				{
					SendMessage("REPO: PR merge failed!", MessageType.DeveloperInfo);
					WriteWarning(String.Format("Failed to merge pull request #{0}: {1}", PRNumber, E.ToString()), EventID.RepoPRMergeFail);
					return E.ToString();
				}
			}
		}

		/// <inheritdoc />
		public IList<PullRequestInfo> MergedPullRequests(out string error)
		{
			lock (RepoLock)
			{
				var result = LoadRepo();
				if (result != null)
				{
					error = result;
					return null;
				}
				try
				{
					var PRRawData = GetCurrentPRList();
					IList<PullRequestInfo> output = new List<PullRequestInfo>();
					foreach (var I in GetCurrentPRList())
						output.Add(new PullRequestInfo(Convert.ToInt32(I.Key), I.Value["author"], I.Value["title"], I.Value["commit"]));
					error = null;
					return output;
				}
				catch (Exception e)
				{
					error = e.ToString();
					return null;
				}
			}
		}

		/// <inheritdoc />
		public string GetCommitterName()
		{
			lock (RepoLock)
			{
				return Config.CommitterName;
			}
		}

		/// <inheritdoc />
		public void SetCommitterName(string newName)
		{
			lock (RepoLock)
			{
				Config.CommitterName = newName;
			}
		}

		/// <inheritdoc />
		public string GetCommitterEmail()
		{
			lock (RepoLock)
			{
				return Config.CommitterEmail;
			}
		}

		/// <inheritdoc />
		public void SetCommitterEmail(string newEmail)
		{
			lock (RepoLock)
			{
				Config.CommitterEmail = newEmail;
			}
		}

		/// <inheritdoc />
		public string SynchronizePush()
		{
			var Config = GetCachedRepoConfig();
			if (Config == null)
				return "Error reading changelog configuration";
			if(!Config.ChangelogSupport || !SSHAuth())
				return null;
			return LocalIsRemote() ? Commit(Config) ?? Push() : "Can't push changelog: HEAD does not match tracked remote branch";
		}

		/// <summary>
		/// Create <see cref="FetchOptions"/> that Prune and have the appropriate credentials and progress handler
		/// </summary>
		/// <returns>Properly configured <see cref="FetchOptions"/></returns>
		FetchOptions GenerateFetchOptions()
		{
			return new FetchOptions()
			{
				CredentialsProvider = GenerateGitCredentials,
				OnTransferProgress = HandleTransferProgress,
				Prune = true,
			};
		}

		/// <summary>
		/// Fetches origin
		/// </summary>
		/// <returns>null on success, error message on failure</returns>
		string Fetch()
		{
			try
			{
				string logMessage = "";
				var R = Repo.Network.Remotes["origin"];
				IEnumerable<string> refSpecs = R.FetchRefSpecs.Select(X => X.Specification);
				Commands.Fetch(Repo, R.Name, refSpecs, GenerateFetchOptions(), logMessage);
				return null;
			}
			catch (Exception e)
			{
				return e.ToString();
			}
		}

		/// <summary>
		/// Check if the current HEAD matches the tracked remote branch HEAD
		/// </summary>
		/// <returns><see langword="true"/> if the current HEAD matches the tracked remote branch HEAD, <see langword="false"/> otherwise</returns>
		bool LocalIsRemote()
		{
			lock (RepoLock)
			{
				if (LoadRepo() != null)
					return false;
				if (Fetch() != null)
					return false;
				try
				{
					return Repo.Head.IsTracking && Repo.Head.TrackedBranch.Tip.Sha == Repo.Head.Tip.Sha;
				}
				catch
				{
					return false;
				}
			}
		}

		/// <summary>
		/// Create a commit based on a <paramref name="Config"/>
		/// </summary>
		/// <param name="Config">A <see cref="RepoConfig"/> with <see cref="RepoConfig.PathsToStage"/></param>
		/// <returns><see langword="null"/> on success, error message on failure</returns>
		string Commit(RepoConfig Config)
		{
			lock (RepoLock)
			{
				var result = LoadRepo();
				if (result != null)
					return result;
				try
				{
					// Stage the file
					foreach(var I in Config.PathsToStage)
						Commands.Stage(Repo, I);

					if (Repo.RetrieveStatus().Staged.Count() == 0)   //nothing to commit
						return null;

					// Create the committer's signature and commit
					var authorandcommitter = MakeSig();

					// Commit to the repository
					WriteInfo(String.Format("Commit {0} created from changelogs", Repo.Commit(CommitMessage, authorandcommitter, authorandcommitter)), EventID.RepoCommit);
					DeletePRList();
					return null;
				}
				catch (Exception e)
				{
					WriteWarning("Repo commit failed: " + e.ToString(), EventID.RepoCommitFail);
					return e.ToString();
				}
			}
		}

		/// <inheritdoc />
		string Push()
		{
			if (LocalIsRemote())    //nothing to push
				return null;
			lock (RepoLock)
			{
				var result = LoadRepo();
				if (result != null)
					return result;
				try
				{
					if (!SSHAuth())
						return String.Format("Either {0} or {1} is missing from the server directory. Unable to push!", PrivateKeyPath, PublicKeyPath);

					var options = new PushOptions()
					{
						CredentialsProvider = GenerateGitCredentials,
					};
					Repo.Network.Push(Repo.Network.Remotes[SSHPushRemote], Repo.Head.CanonicalName, options);
					WriteInfo("Repo pushed up to commit: " + Repo.Head.Tip.Sha, EventID.RepoPush);
					return null;
				}
				catch (Exception e)
				{
					WriteWarning("Repo push failed: " + e.ToString(), EventID.RepoPushFail);
					return e.ToString();
				}
			}
		}

		/// <summary>
		/// Check if the <see cref="ServerInstance"/> is configured for SSH pushing
		/// </summary>
		/// <returns><see langword="true"/> if the see cref="ServerInstance"/> is configured for SSH pushing, <see langword="false"/> otherwise</returns>
		bool SSHAuth()
		{
			return File.Exists(RelativePath(PrivateKeyPath)) && File.Exists(RelativePath(PublicKeyPath));
		}

		/// <summary>
		/// SSH credentials callback. Properly sets up SSH keys for an authorization operation
		/// </summary>
		/// <param name="url">Ignored</param>
		/// <param name="usernameFromUrl">The username to use for the operation</param>
		/// <param name="types">The <see cref="SupportedCredentialTypes"/> for the operation</param>
		/// <returns>The proper <see cref="Credentials"/> for the operation</returns>
		Credentials GenerateGitCredentials(string url, string usernameFromUrl, SupportedCredentialTypes types)
		{
			var user = usernameFromUrl ?? "git";
			if (types == SupportedCredentialTypes.UsernameQuery)
				return new UsernameQueryCredentials()
				{
					Username = user,
				};
			return new SshUserKeyCredentials()
			{
				Username = user,
				PrivateKey = RelativePath(PrivateKeyPath),
				PublicKey = RelativePath(PublicKeyPath),
				Passphrase = "",
			};
		}

		/// <inheritdoc />
		public string GenerateChangelog(out string error)
		{
			return GenerateChangelogImpl(out error);
		}

		/// <summary>
		/// Updates the html changelog
		/// </summary>
		/// <param name="error"><see langword="null"/> on success, error on failure</param>
		/// <param name="recurse">If <see langword="true"/>, prevents a recursive call to this function after updating pip dependencies</param>
		/// <returns>The output of the python script</returns>
		public string GenerateChangelogImpl(out string error, bool recurse = false)
		{
			var RConfig = GetCachedRepoConfig();
			if (RConfig == null)
			{
				error = null;
				return "Error loading changelog config!";
			}
			if (!RConfig.ChangelogSupport)
			{
				error = null;
				return null;
			}

			string ChangelogPy = RConfig.PathToChangelogPy;
			if (!Exists())
			{
				error = "Repo does not exist!";
				return null;
			}

			lock (RepoLock)
			{
				if (RepoBusy)
				{
					error = "Repo is busy!";
					return null;
				}
				if (!File.Exists(Path.Combine(RelativePath(RepoPath), ChangelogPy)))
				{
					error = "Missing changelog generation script!";
					return null;
				}

				var Config = Properties.Settings.Default;

				var PythonFile = Path.Combine(Config.PythonPath, "python.exe");
				if (!File.Exists(PythonFile))
				{
					error = "Cannot locate python!";
					return null;
				}
				try
				{
					string result;
					int exitCode;
					using (var python = new Process())
					{
						python.StartInfo.FileName = PythonFile;
						python.StartInfo.Arguments = String.Format("{0} {1}", ChangelogPy, RConfig.ChangelogPyArguments);
						python.StartInfo.UseShellExecute = false;
						python.StartInfo.WorkingDirectory = new DirectoryInfo(RelativePath(RepoPath)).FullName;
						python.StartInfo.RedirectStandardOutput = true;
						python.Start();
						using (StreamReader reader = python.StandardOutput)
						{
							result = reader.ReadToEnd();

						}
						python.WaitForExit();
						exitCode = python.ExitCode;
					}
					if (exitCode != 0)
					{
						if (recurse || RConfig.PipDependancies.Count == 0)
						{
							error = "Script failed!";
							return result;
						}
						//update pip deps and try again

						string PipFile = Config.PythonPath + "/scripts/pip.exe";
						foreach(var I in RConfig.PipDependancies)
							using (var pip = new Process())
							{
								pip.StartInfo.FileName = PipFile;
								pip.StartInfo.Arguments = "install " + I;
								pip.StartInfo.UseShellExecute = false;
								pip.StartInfo.RedirectStandardOutput = true;
								pip.Start();
								using (StreamReader reader = pip.StandardOutput)
								{
									result += "\r\n---BEGIN-PIP-OUTPUT---\r\n" + reader.ReadToEnd();
								}
								pip.WaitForExit();
								if (pip.ExitCode != 0)
								{
									error = "Script and pip failed!";
									return result;
								}
							}
						//and recurse
						return GenerateChangelogImpl(out error, true);
					}
					error = null;
					WriteInfo("Changelog generated" + error, EventID.RepoChangelog);
					return result;
				}
				catch (Exception e)
				{
					error = e.ToString();
					WriteWarning("Changelog generation failed: " + error, EventID.RepoChangelogFail);
					return null;
				}
			}
		}

		/// <inheritdoc />
		public void SetAutoUpdateInterval(ulong newInterval)
		{
			lock (autoUpdateTimer)
			{
				autoUpdateTimer.Stop();
				if (newInterval > 0) {
					autoUpdateTimer.Interval = newInterval * 60 * 1000;	//convert from minutes to ms
					autoUpdateTimer.Start();
				}
			}
			Config.AutoUpdateInterval = newInterval;
		}

		/// <inheritdoc />
		public ulong AutoUpdateInterval()
		{
			return Config.AutoUpdateInterval;
		}
		
		/// <summary>
		/// Runs on the configured <see cref="InstanceConfig.AutoUpdateInterval"/> of <see cref="Config"/> and tries to <see cref="Update(bool)"/> and <see cref="Compile(bool)"/> the <see cref="ServerInstance"/>
		/// </summary>
		/// <param name="sender">A <see cref="System.Timers.Timer"/></param>
		/// <param name="e">The event arguments</param>
		private void AutoUpdateTimer_Elapsed(object sender, System.Timers.ElapsedEventArgs e)
		{
			if (UpdateImpl(true, false) == null)
			{
				Compile(true);
			}
		}

		/// <summary>
		/// Updates <see cref="LiveTrackingBranch"/> with the staged <see cref="Compile(bool)"/>'s SHA
		/// </summary>
		/// <param name="newSha">The commit SHA that was staged</param>
		void UpdateLiveSha(string newSha)
		{
			if (LoadRepo() != null)
				return;
			var B = Repo.Branches[LiveTrackingBranch];
			if (B != null)
				Repo.Branches.Remove(B);
			Repo.CreateBranch(LiveTrackingBranch, newSha);		
		}

		/// <summary>
		/// Gets the current staged or live commit SHA
		/// </summary>
		/// <returns>The current staged or live commit SHA</returns>
		public string LiveSha()
		{
			var B = Repo.Branches[LiveTrackingBranch];
			return B != null ? B.Tip.Sha : "UNKNOWN";
		}
	}
}<|MERGE_RESOLUTION|>--- conflicted
+++ resolved
@@ -337,13 +337,8 @@
 		/// </summary>
 		void InitialConfigureRepository()
 		{
-<<<<<<< HEAD
 			Directory.CreateDirectory(RelativePath(StaticDirs));
-			UpdateInterfaceDll(false);
-=======
-			Directory.CreateDirectory(StaticDirs);
 			UpdateBridgeDll(false);
->>>>>>> c725fdd6
 			UpdateTGS3Json();
 			var Config = GetCachedRepoConfig();	//RepoBusy is set if we're here
 			foreach(var I in Config.StaticDirectoryPaths)
