--- conflicted
+++ resolved
@@ -120,11 +120,7 @@
 		//what is says on the tin
 		CompilerStatus IsInitialized()
 		{
-<<<<<<< HEAD
-			if (File.Exists(RelativePath(GameDirLive + LibMySQLFile)))	//its a good tell, jim
-=======
-			if (File.Exists(Path.Combine(GameDirLive, InterfaceDLLName)))	//its a good tell, jim
->>>>>>> efdaeeb0
+			if (File.Exists(RelativePath(Path.Combine(GameDirLive, InterfaceDLLName))))	//its a good tell, jim
 				return CompilerStatus.Initialized;
 			return CompilerStatus.Uninitialized;
 		}
