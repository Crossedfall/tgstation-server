--- conflicted
+++ resolved
@@ -23,18 +23,6 @@
             <setting name="RemoteAccessPort" serializeAs="String">
                 <value>38607</value>
             </setting>
-<<<<<<< HEAD
-            <setting name="ReattachAPIVersion" serializeAs="String">
-                <value />
-            </setting>
-            <setting name="AutoUpdateInterval" serializeAs="String">
-                <value>0</value>
-            </setting>
-            <setting name="PushTestmergeCommits" serializeAs="String">
-                <value>False</value>
-            </setting>
-=======
->>>>>>> 0610a121
         </TGServerService.Properties.Settings>
     </userSettings>
 </configuration>