--- conflicted
+++ resolved
@@ -10,72 +10,6 @@
         <supportedRuntime version="v4.0" sku=".NETFramework,Version=v4.5.2" />
     </startup>
     <userSettings>
-<<<<<<< HEAD
-        <TGServerService.Properties.Instance>
-=======
-      <TGServerService.Properties.Settings>
->>>>>>> 8d378e9f
-            <setting name="ProjectName" serializeAs="String">
-                <value>tgstation</value>
-            </setting>
-            <setting name="ServerPort" serializeAs="String">
-                <value>1337</value>
-            </setting>
-            <setting name="PushChangelogToGit" serializeAs="String">
-                <value>False</value>
-            </setting>
-            <setting name="CommitterName" serializeAs="String">
-                <value>tgstation-server</value>
-            </setting>
-            <setting name="CommitterEmail" serializeAs="String">
-                <value>tgstation-server@tgstation13.org</value>
-            </setting>
-            <setting name="ServerSecurity" serializeAs="String">
-                <value>0</value>
-            </setting>
-            <setting name="DDAutoStart" serializeAs="String">
-                <value>False</value>
-            </setting>
-            <setting name="ChatProviderData" serializeAs="String">
-                <value>NEEDS INITIALIZING</value>
-            </setting>
-            <setting name="ChatProviderEntropy" serializeAs="String">
-                <value />
-            </setting>
-            <setting name="UpgradeRequired" serializeAs="String">
-                <value>True</value>
-            </setting>
-            <setting name="ReattachToDD" serializeAs="String">
-                <value>True</value>
-            </setting>
-            <setting name="ReattachPID" serializeAs="String">
-                <value>0</value>
-            </setting>
-            <setting name="ReattachPort" serializeAs="String">
-                <value>0</value>
-            </setting>
-            <setting name="ReattachCommsKey" serializeAs="String">
-                <value />
-            </setting>
-            <setting name="Webclient" serializeAs="String">
-                <value>False</value>
-            </setting>
-            <setting name="AuthorizedGroupSID" serializeAs="String">
-                <value />
-            </setting>
-            <setting name="ReattachAPIVersion" serializeAs="String">
-                <value />
-            </setting>
-            <setting name="AutoUpdateInterval" serializeAs="String">
-                <value>0</value>
-            </setting>
-            <setting name="SettingsVersion" serializeAs="String">
-                <value>7</value>
-            </setting>
-            <setting name="InstanceName" serializeAs="String">
-                <value>TGStation</value>
-            </setting>
-        </TGServerService.Properties.Instance>
         <TGServerService.Properties.Settings>
             <setting name="PythonPath" serializeAs="String">
                 <value>C:\Python27</value>
@@ -89,9 +23,6 @@
             <setting name="RemoteAccessPort" serializeAs="String">
                 <value>38607</value>
             </setting>
-            <setting name="ConvertedFromNETConfig" serializeAs="String">
-                <value>False</value>
-            </setting>
         </TGServerService.Properties.Settings>
     </userSettings>
 </configuration>