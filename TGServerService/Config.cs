--- conflicted
+++ resolved
@@ -12,165 +12,14 @@
 	partial class TGStationServer : ITGConfig
 	{
 		object configLock = new object();	//for atomic reads/writes
-
-		//public api
-<<<<<<< HEAD
-		public ushort InteropPort(out string error)
-		{
-			try
-			{
-				error = null;
-				lock (configLock)
-				{
-					return Convert.ToUInt16(File.ReadAllText(InteropConfig));
-=======
-		public string MoveServer(string new_location)
-		{
-			var Config = Properties.Settings.Default;
-			try
-			{
-				var di1 = new DirectoryInfo(Config.ServerDirectory);
-				var di2 = new DirectoryInfo(new_location);
-
-				var copy = di1.Root.FullName != di2.Root.FullName;
-
-				if (copy && File.Exists(PrivateKeyPath))
-					return String.Format("Unable to perform a cross drive server move with the {0}. Copy aborted!", PrivateKeyPath);
-
-				new_location = di2.FullName;
-
-				while (di2.Parent != null)
-					if (di2.Parent.FullName == di1.FullName)
-						return "Cannot move to child of current directory!";
-					else
-						di2 = di2.Parent;
-
-				if (!Monitor.TryEnter(RepoLock))
-					return "Repo locked!";
-				try
-				{
-					if (RepoBusy)
-						return "Repo busy!";
-					DisposeRepo();
-					if (!Monitor.TryEnter(ByondLock))
-						return "BYOND locked";
-					try
-					{
-						if (updateStat != TGByondStatus.Idle)
-							return "BYOND busy!";
-						if (!Monitor.TryEnter(CompilerLock))
-							return "Compiler locked!";
-
-						try
-						{
-							if (compilerCurrentStatus != TGCompilerStatus.Uninitialized && compilerCurrentStatus != TGCompilerStatus.Initialized)
-								return "Compiler busy!";
-							if (!Monitor.TryEnter(watchdogLock))
-								return "Watchdog locked!";
-							try
-							{
-								if (currentStatus != TGDreamDaemonStatus.Offline)
-									return "Watchdog running!";
-								lock (configLock)
-								{
-									CleanGameFolder();
-									Program.DeleteDirectory(GameDir);
-									string error = null;
-									if (copy)
-									{
-										Program.CopyDirectory(Config.ServerDirectory, new_location);
-										Directory.CreateDirectory(new_location);
-										Environment.CurrentDirectory = new_location;
-										try
-										{
-											Program.DeleteDirectory(Config.ServerDirectory);
-										}
-										catch (Exception e)
-										{
-											error = "The move was successful, but the path " + Config.ServerDirectory + " was unable to be deleted fully!";
-											TGServerService.WriteWarning(String.Format("Server move from {0} to {1} partial success: {2}", Config.ServerDirectory, new_location, e.ToString()), TGServerService.EventID.ServerMovePartial);
-										}
-									}
-									else
-									{
-										try
-										{
-											Environment.CurrentDirectory = di2.Root.FullName;
-											Directory.Move(Config.ServerDirectory, new_location);
-											Environment.CurrentDirectory = new_location;
-										}
-										catch
-										{
-											Environment.CurrentDirectory = Config.ServerDirectory;
-											throw;
-										}
-									}
-									TGServerService.WriteInfo(String.Format("Server moved from {0} to {1}", Config.ServerDirectory, new_location), TGServerService.EventID.ServerMoveComplete);
-									Config.ServerDirectory = new_location;
-									return null;
-								}
-							}
-							finally
-							{
-								Monitor.Exit(watchdogLock);
-							}
-						}
-						finally
-						{
-							Monitor.Exit(CompilerLock);
-						}
-					}
-					finally
-					{
-						Monitor.Exit(ByondLock);
-					}
-				}
-				finally
-				{
-					Monitor.Exit(RepoLock);
->>>>>>> 639a2093
-				}
-			}
-			catch (Exception e)
-			{
-<<<<<<< HEAD
-				error = e.ToString();
-				return 0;
-			}
-		}
-
-		//TGConfigType to the right path, Repo or static
-		string ConfigTypeToPath(TGConfigType type, bool repo)
-		{
-			var path = repo ? RepoConfig : StaticConfigDir;
-			switch (type)
-			{
-				case TGConfigType.Database:
-					return path + DBConfigPostfix;
-				case TGConfigType.Game:
-					return path + GameConfigPostfix;
-				case TGConfigType.General:
-					return path + ConfigPostfix;
-				default:
-					throw new Exception("Bad TGConfigType: " + type);
-			}
-		}
-
-		string TranslateConfigComment(string input)
-=======
-				TGServerService.WriteError(String.Format("Server move from {0} to {1} failed: {2}", Config.ServerDirectory, new_location, e.ToString()), TGServerService.EventID.ServerMoveFailed);
-				return e.ToString();
-			}
-		}
-		
 		//public api
 		public string ServerDirectory()
->>>>>>> 639a2093
 		{
 			return Environment.CurrentDirectory;
 		}
 
 		//public api
+		[OperationBehavior(Impersonation = ImpersonationOption.Required)]
 		public string ReadText(string staticRelativePath, bool repo, out string error)
 		{
 			try
@@ -205,69 +54,7 @@
 							return null;
 						}
 					}
-<<<<<<< HEAD
-				}
-				error = null;
-				return results;
-			}
-			catch (Exception e)
-			{
-				error = e.ToString();
-				return null;
-			}
-		}
 
-		public string SetMapSettings(MapSetting newSetting)
-		{
-			try
-			{
-				var entries = MapSettings(out string error);
-				if (entries == null)
-					return error;
-
-				IList<string> asStrings = new List<string>();
-				foreach (var I in entries)
-				{
-					var entryToUse = I.Name == newSetting.Name ? newSetting : I;
-
-					asStrings.Add("map " + entryToUse.Name);
-					if (!entryToUse.Enabled)
-						asStrings.Add("\tdisabled");
-					if (entryToUse.MinPlayers > 0)
-						asStrings.Add(String.Format("\tminplayers {0}", entryToUse.MinPlayers));
-					if (entryToUse.MaxPlayers > 0)
-						asStrings.Add(String.Format("\tmaxplayers {0}", entryToUse.MaxPlayers));
-					if (entryToUse.VoteWeight != 1)
-						asStrings.Add(String.Format("\tvoteweight {0}", entryToUse.VoteWeight));
-					if (entryToUse.Default)
-						asStrings.Add("\tdefault");
-					asStrings.Add("endmap");
-				}
-
-				lock (configLock)
-				{
-					File.WriteAllLines(MapConfig, asStrings);
-				}
-
-				return null;
-			}
-			catch (Exception e)
-			{
-				return e.ToString();
-			}
-		}
-		[OperationBehavior(Impersonation = ImpersonationOption.Required)]
-		public string ReadRaw(string configRelativePath, bool repo, out string error)
-		{
-			try
-			{
-				var configDir = repo ? RepoConfig : StaticConfigDir;
-				var path = configDir + "/" + configRelativePath;
-				lock (configLock) {
-					var di1 = new DirectoryInfo(configDir);
-=======
-
->>>>>>> 639a2093
 					var di2 = new DirectoryInfo(new FileInfo(path).Directory.FullName);
 
 					var good = false;
@@ -297,13 +84,8 @@
 				return null;
 			}
 		}
-<<<<<<< HEAD
 		[OperationBehavior(Impersonation = ImpersonationOption.Required)]
-		public string WriteRaw(string configRelativePath, string data)
-=======
-
 		public string WriteText(string staticRelativePath, string data)
->>>>>>> 639a2093
 		{
 			try
 			{
@@ -337,121 +119,5 @@
 				return e.ToString();
 			}
 		}
-<<<<<<< HEAD
-
-		public string SetTitleImage(string filename, byte[] data)
-		{
-			try
-			{
-				lock (configLock)
-				{
-					var path = StaticConfigDir + TitleImagesConfig + "/" + filename;
-					File.WriteAllBytes(path, data);
-					return null;
-				}
-			}
-			catch (Exception e)
-			{
-				return e.ToString();
-			}
-		}
-
-		public IDictionary<string, string> ListPermissions(out string error)
-		{
-			try
-			{
-				IList<string> lines;
-				lock (configLock)
-				{
-					lines = new List<string>(File.ReadAllLines(AdminRanksRepo));
-				}
-				IDictionary<string, string> res = new Dictionary<string, string>();
-
-				var inKeywordsBlock = false;
-				foreach(var I in lines)
-				{
-					var trimmed = I.Trim();
-					if (trimmed.Length == 0 || trimmed[0] != '#')
-						continue;
-					
-					var splits = trimmed.Substring(1).Trim().Split(' ');
-
-					if (splits[0] == "BEGIN_KEYWORDS")
-						inKeywordsBlock = true;
-					else if (splits[0] == "END_KEYWORDS")
-						inKeywordsBlock = false;
-					else if (inKeywordsBlock)
-					{
-						var key = splits[0];
-						if (key.Length < 2 || key[0] != '+')  //bad format
-							continue;
-						key = key.Substring(1);
-
-						string description = "";
-						bool found = false;
-						foreach (var J in splits)
-							if (found)
-								description += J + " ";
-							else if (J.Length == 1 && J[0] == '=')
-								found = true;
-						res.Add(key, description);
-					}
-				}
-				error = null;
-				return res;
-			}
-			catch (Exception e)
-			{
-				error = e.ToString();
-				return null;
-			}
-		}
-		string WriteAdminRanks(IDictionary<string, IDictionary<string, bool>> ranks)
-		{
-			try
-			{
-				var lines = new List<string>();
- 				foreach (var I in ranks)
-				{
-					var line = I.Key + " =";
-					foreach (var J in I.Value)
-						line += " " + (J.Value ? "+" : "-") + J.Key;
-					lines.Add(line);
-				}
-				lock (configLock)
-				{
-					File.WriteAllLines(AdminRanksConfig, lines);
-				}
-				return null;
-			}
-			catch (Exception e)
-			{
-				return e.ToString();
-			}
-		}
-		public string RemoveAdminRank(string rank)
-		{
-			var ranks = AdminRanks(out string error);
-			if (ranks == null)
-				return error;
-			if (!ranks.ContainsKey(rank))
-				return "Given rank does not exist!";
-			ranks.Remove(rank);
-			return WriteAdminRanks(ranks);
-		}
-
-		public string SetAdminRank(string rankName, IDictionary<string, bool> permissions)
-		{
-			var ranks = AdminRanks(out string error);
-			if (ranks == null)
-				return error;
-			if (ranks.ContainsKey(rankName))
-				ranks[rankName] = permissions;
-			else
-				ranks.Add(rankName, permissions);
-			return WriteAdminRanks(ranks);
-		}
-=======
->>>>>>> 639a2093
 	}
 }