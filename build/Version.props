--- conflicted
+++ resolved
@@ -2,11 +2,7 @@
   <PropertyGroup>
     <!-- This is the authorative version list -->
     <!-- Integration tests will ensure they match across the board -->
-<<<<<<< HEAD
-    <TgsCoreVersion>4.3.0</TgsCoreVersion>
-=======
     <TgsCoreVersion>4.2.4</TgsCoreVersion>
->>>>>>> 67ba91f4
     <TgsApiVersion>6.4.0</TgsApiVersion>
     <TgsClientVersion>6.3.0</TgsClientVersion>
     <TgsDmapiVersion>5.2.0</TgsDmapiVersion>
