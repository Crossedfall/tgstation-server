--- conflicted
+++ resolved
@@ -2,15 +2,9 @@
   <PropertyGroup>
     <!-- This is the authorative version list -->
     <!-- Integration tests will ensure they match across the board -->
-<<<<<<< HEAD
-    <TgsCoreVersion>4.2.7</TgsCoreVersion>
+    <TgsCoreVersion>4.3.0</TgsCoreVersion>
     <TgsApiVersion>6.5.0</TgsApiVersion>
     <TgsClientVersion>7.1.0</TgsClientVersion>
-=======
-    <TgsCoreVersion>4.3.0</TgsCoreVersion>
-    <TgsApiVersion>6.4.1</TgsApiVersion>
-    <TgsClientVersion>7.0.2</TgsClientVersion>
->>>>>>> f2930732
     <TgsDmapiVersion>5.2.1</TgsDmapiVersion>
     <TgsControlPanelVersion>0.4.0</TgsControlPanelVersion>
     <TgsHostWatchdogVersion>1.1.0</TgsHostWatchdogVersion>
